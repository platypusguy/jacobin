/*
 * Jacobin VM - A Java virtual machine
 * Copyright (c) 2024 by the Jacobin Authors. All rights reserved.
 * Licensed under Mozilla Public License 2.0 (MPL 2.0)  Consult jacobin.org.
 */

package gfunction

import (
	"jacobin/classloader"
	"jacobin/exceptions"
	"jacobin/globals"
	"jacobin/object"
	"strings"
	"testing"
)

func TestStringClinit(t *testing.T) {
	globals.InitGlobals("test")
<<<<<<< HEAD
	classloader.InitMethodArea()
=======
	_ = classloader.Init()
>>>>>>> 38e70aab
	retval := stringClinit(nil)
	if retval == nil {
		t.Error("TestStringClinit: Was expecting an error message, but got none.")
	}
	switch retval.(type) {
	case *GErrBlk:
		gErr := retval.(*GErrBlk)
		if !strings.Contains(gErr.ErrMsg, "TestStringClinit: Could not find java/lang/String") {
			t.Errorf("TestStringClinit: Unexpected error message. got %s", gErr.ErrMsg)
		}
		if gErr.ExceptionType != exceptions.ClassNotLoadedException {
			t.Errorf("TestStringClinit: Unexpected exception type. got %d", gErr.ExceptionType)
		}
	default:
		t.Errorf("TestStringClinit: Did not get expected error message, got %v", retval)
	}
}

func TestStringToUpperCase(t *testing.T) {
	globals.InitGlobals("test")
<<<<<<< HEAD
	originalString := "hello"
=======
	originalString := "He did the Monster Mash!"
>>>>>>> 38e70aab
	originalObj := object.NewPoolStringFromGoString(originalString)
	params := []interface{}{originalObj}
	ucObj := toUpperCase(params).(*object.Object)
	strUpper := object.GetGoStringFromObject(ucObj)
	expValue := strings.ToUpper(originalString)
	if string(strUpper) != expValue {
		t.Errorf("TestStringToUpperCase failed, expected: %s, observed: %s", expValue, strUpper)
	}
}

func TestStringToLowerCase(t *testing.T) {
	globals.InitGlobals("test")
	originalString := "It was a graveyard smash!"
	originalObj := object.NewPoolStringFromGoString(originalString)
	params := []interface{}{originalObj}
	ucObj := toLowerCase(params).(*object.Object)
	strUpper := object.GetGoStringFromObject(ucObj)
	expValue := strings.ToLower(originalString)
	if string(strUpper) != expValue {
		t.Errorf("TestStringToLowerCase failed, expected: %s, observed: %s", expValue, strUpper)
	}
}

func TestCompareToIgnoreCaseOk(t *testing.T) {
	globals.InitGlobals("test")
	aString := "It was a graveyard smash!"
	bString := "It waS a graveYARD sMash!"
	aObj := object.NewPoolStringFromGoString(aString)
	bObj := object.NewPoolStringFromGoString(bString)
	params := []interface{}{aObj, bObj}
	result := compareToIgnoreCase(params).(int64)
	if result != 0 {
		t.Errorf("TestCompareToIgnoreCaseOk: expected: 0, observed: %d", result)
	}
}

func TestCompareToIgnoreCaseNotOk_1(t *testing.T) {
	globals.InitGlobals("test")
	aString := "It was a graveyard smash!"
	bString := "It waS a graveYARE sMash!"
	aObj := object.NewPoolStringFromGoString(aString)
	bObj := object.NewPoolStringFromGoString(bString)
	params := []interface{}{aObj, bObj}
	result := compareToIgnoreCase(params).(int64)
	if result >= 0 {
		t.Errorf("TestCompareToIgnoreCaseOk_1: expected: <0, observed: %d", result)
	}
}

func TestCompareToIgnoreCaseNotOk_2(t *testing.T) {
	globals.InitGlobals("test")
	aString := "It was a graveyard smash!"
	bString := "It waS a graveYARc sMash!"
	aObj := object.NewPoolStringFromGoString(aString)
	bObj := object.NewPoolStringFromGoString(bString)
	params := []interface{}{aObj, bObj}
	result := compareToIgnoreCase(params).(int64)
	if result <= 0 {
		t.Errorf("TestCompareToIgnoreCaseOk_2: expected: >0, observed: %d", result)
	}
}

func TestStringLength_1(t *testing.T) {
	globals.InitGlobals("test")
	aString := "It was a graveyard smash!"
	aObj := object.NewPoolStringFromGoString(aString)
	params := []interface{}{aObj}
	result := stringLength(params).(int64)
	if result != 25 {
		t.Errorf("TestStringLength_1: expected: 25, observed: %d", result)
	}
}

func TestStringLength_2(t *testing.T) {
	globals.InitGlobals("test")
	aString := ""
	aObj := object.NewPoolStringFromGoString(aString)
	params := []interface{}{aObj}
	result := stringLength(params).(int64)
	if result != 0 {
		t.Errorf("TestStringLength_2: expected: 0, observed: %d", result)
	}
}

func TestSprintf_1(t *testing.T) {
	globals.InitGlobals("test")
	aString := "Mary had a %s little lamb"
	aObj := object.NewPoolStringFromGoString(aString)
	params := []interface{}{aObj}
	resultObj := (sprintf(params)).(*object.Object)
	str := object.GetGoStringFromObject(resultObj)
	if str != aString {
		t.Errorf("TestSprintf_1: expected: %s, observed: %s", aString, str)
	}
}

func TestSprintf_2(t *testing.T) {
	globals.InitGlobals("test")
	aString := "Mary had a %s lamb"
	bString := "little"
	cString := "Mary had a little lamb"
	aObj := object.NewPoolStringFromGoString(aString)
	aObj.DumpObject("TestSprintf_2 aObj", 0)
	bObj := object.NewPoolStringFromGoString(bString)
	bObj.DumpObject("TestSprintf_2 bObj", 0)
	var bArray []*object.Object
	bArray = append(bArray, bObj)
	classStr := "[Ljava/lang/Object"
	lsObj := object.MakeEmptyObjectWithClassName(&classStr)
	lsObj.FieldTable["value"] = object.Field{Ftype: classStr, Fvalue: bArray}
	params := []interface{}{aObj, lsObj}
	result := sprintf(params)

	switch result.(type) {
	case *GErrBlk:
		geptr := *(result.(*GErrBlk))
		errMsg := geptr.ErrMsg
		t.Errorf("TestSprintf_2: %s\n", errMsg)
	case *object.Object:
		obj := result.(*object.Object)
		obj.DumpObject("TestSprintf_2 result", 0)
		str := object.GetGoStringFromObject(obj)
		if str != cString {
			t.Errorf("TestSprintf_2: expected: %s, observed: %s", cString, str)
		}
	default:
		t.Errorf("TestSprintf_2: result type %T makes no sense", result)
	}
}<|MERGE_RESOLUTION|>--- conflicted
+++ resolved
@@ -17,11 +17,7 @@
 
 func TestStringClinit(t *testing.T) {
 	globals.InitGlobals("test")
-<<<<<<< HEAD
-	classloader.InitMethodArea()
-=======
 	_ = classloader.Init()
->>>>>>> 38e70aab
 	retval := stringClinit(nil)
 	if retval == nil {
 		t.Error("TestStringClinit: Was expecting an error message, but got none.")
@@ -42,11 +38,7 @@
 
 func TestStringToUpperCase(t *testing.T) {
 	globals.InitGlobals("test")
-<<<<<<< HEAD
-	originalString := "hello"
-=======
 	originalString := "He did the Monster Mash!"
->>>>>>> 38e70aab
 	originalObj := object.NewPoolStringFromGoString(originalString)
 	params := []interface{}{originalObj}
 	ucObj := toUpperCase(params).(*object.Object)
