/*
 * Jacobin VM - A Java virtual machine
 * Copyright (c) 2022 by the Jacobin authors. All rights reserved.
 * Licensed under Mozilla Public License 2.0 (MPL 2.0)
 */

package jvm

import (
	"container/list"
	"errors"
	"fmt"
	"encoding/binary"
	"jacobin/classloader"
	"jacobin/exceptions"
	"jacobin/frames"
	"jacobin/globals"
	"jacobin/log"
	"jacobin/shutdown"
	"jacobin/thread"
	"jacobin/util"
	"math"
	"strconv"
	"unsafe"
)

var MainThread thread.ExecThread

// StartExec is where execution begins. It initializes various structures, such as
// the MTable, then using the passed-in name of the starting class, finds its main() method
// in the method area (it's guaranteed to already be loaded), grabs the executable
// bytes, creates a thread of execution, pushes the main() frame onto the JVM stack
// and begins execution.
func StartExec(className string, globals *globals.Globals) error {
	// initialize the MTable
	classloader.MTable = make(map[string]classloader.MTentry)
	classloader.MTableLoadNatives()

	me, err := classloader.FetchMethodAndCP(className, "main", "([Ljava/lang/String;)V")
	if err != nil {
		return errors.New("Class not found: " + className + ".main()")
	}

	m := me.Meth.(classloader.JmEntry)
	f := frames.CreateFrame(m.MaxStack) // create a new frame
	f.MethName = "main"
	f.ClName = className
	f.CP = m.Cp                        // add its pointer to the class CP
	for i := 0; i < len(m.Code); i++ { // copy the bytecodes over
		f.Meth = append(f.Meth, m.Code[i])
	}

	// allocate the local variables
	for k := 0; k < m.MaxLocals; k++ {
		f.Locals = append(f.Locals, 0)
	}

	// create the first thread and place its first frame on it
	MainThread = thread.CreateThread()
	MainThread.Stack = frames.CreateFrameStack()
	MainThread.ID = thread.AddThreadToTable(&MainThread, &globals.Threads)

	tracing := false
	trace, exists := globals.Options["-trace"]
	if exists {
		tracing = trace.Set
	}
	MainThread.Trace = tracing
	f.Thread = MainThread.ID

	if frames.PushFrame(MainThread.Stack, f) != nil {
		_ = log.Log("Memory exceptions allocating frame on thread: "+strconv.Itoa(MainThread.ID), log.SEVERE)
		return errors.New("outOfMemory Exception")
	}

	err = runThread(&MainThread)
	if err != nil {
		return err
	}
	return nil
}

// Point the thread to the top of the frame stack and tell it to run from there.
func runThread(t *thread.ExecThread) error {
	for t.Stack.Len() > 0 {
		err := runFrame(t.Stack)
		if err != nil {
			return err
		}

		if t.Stack.Len() == 1 { // true when the last executed frame was main()
			return nil
		}
	}
	return nil
}

// runFrame() is the principal execution function in Jacobin. It first tests for a
// golang function in the present frame. If it is a golang function, it's sent to
// a different function for execution. Otherwise, bytecode interpretation takes
// place through a giant switch statement.
func runFrame(fs *list.List) error {
	// the current frame is always the head of the linked list of frames.
	// the next statement converts the address of that frame to the more readable 'f'
	f := fs.Front().Value.(*frames.Frame)

	// if the frame contains a golang method, execute it using runGframe(),
	// which returns a value (possibly nil) and an exceptions code. Presuming no exceptions,
	// if the return value (here, retval) is not nil, it is placed on the stack
	// of the calling frame.
	if f.Ftype == 'G' {
		retval, slotCount, err := runGframe(f)

		if retval != nil {
			f = fs.Front().Next().Value.(*frames.Frame)
			push(f, retval.(int64)) // if slotCount = 1

			if slotCount == 2 {
				push(f, retval.(int64)) // push a second time, if a long, double, etc.
			}
		}
		return err
	}

<<<<<<< HEAD
    // the frame's method is not a golang method, so it's Java bytecode, which
    // is interpreted in the rest of this function.
    for f.PC < len(f.Meth) {
        if MainThread.Trace {
            wstr2 := ""
            for j := -1; j < f.TOS; j++ {
                wstr2 += fmt.Sprintf(" %v(%T)", f.OpStack[f.TOS], f.OpStack[f.TOS])
            }
            wstr := "class: "+f.ClName+
                ", meth: "+f.MethName+
                ", pc: "+strconv.Itoa(f.PC)+
                ", inst: "+BytecodeNames[int(f.Meth[f.PC])]+
                ", tos: "+strconv.Itoa(f.TOS)
            if len(wstr2) > 0 {
                wstr += ", stack:" + wstr2
            }           
            _ = log.Log(wstr, log.TRACE_INST)
        }
        switch f.Meth[f.PC] { // cases listed in numerical value of opcode
=======
	// the frame's method is not a golang method, so it's Java bytecode, which
	// is interpreted in the rest of this function.
	for f.PC < len(f.Meth) {
		if MainThread.Trace {
			var tos string = " -"
			var stackTop = ""
			if f.TOS != -1 {
				tos = fmt.Sprintf("%2d", f.TOS)
				stackTop = "0x" + fmt.Sprintf("%04v (%T)", f.OpStack[f.TOS], f.OpStack[f.TOS])
			}

			traceInfo :=
				"class: " + fmt.Sprintf("%-10s", f.ClName) +
					" meth: " + fmt.Sprintf("%-10s", f.MethName) +
					" PC: " + fmt.Sprintf("% 3d", f.PC) +
					", " + fmt.Sprintf("%-13s", BytecodeNames[int(f.Meth[f.PC])]) +
					" TOS: " + tos +
					" " + stackTop +
					" "
			_ = log.Log(traceInfo, log.TRACE_INST)
		}
		switch f.Meth[f.PC] { // cases listed in numerical value of opcode
>>>>>>> 9e543688
		case NOP:
			break
		case ACONST_NULL: // 0x01   (push null onto opStack)
			push(f, int64(0))
		case ICONST_N1: //	x02	(push -1 onto opStack)
			push(f, int64(-1))
		case ICONST_0: // 	0x03	(push int 0 onto opStack)
			push(f, int64(0))
		case ICONST_1: //  	0x04	(push int 1 onto opStack)
			push(f, int64(1))
		case ICONST_2: //   0x05	(push 2 onto opStack)
			push(f, int64(2))
		case ICONST_3: //   0x06	(push 3 onto opStack)
			push(f, int64(3))
		case ICONST_4: //   0x07	(push 4 onto opStack)
			push(f, int64(4))
		case ICONST_5: //   0x08	(push 5 onto opStack)
			push(f, int64(5))
		case LCONST_0: //   0x09    (push long 0 onto opStack)
			push(f, int64(0)) // b/c longs take two slots on the stack, it's pushed twice
			push(f, int64(0))
		case LCONST_1: //   0x0A    (push long 1 on to opStack)
			push(f, int64(1)) // b/c longs take two slots on the stack, it's pushed twice
			push(f, int64(1))
		case FCONST_0: // 0x0B
			push(f, 0.0)
		case FCONST_1: // 0x0C
			push(f, 1.0)
		case FCONST_2: // 0x0D
			push(f, 2.0)
		case DCONST_0: // 0x0E
			push(f, 0.0)
			push(f, 0.0)
		case DCONST_1: // 0xoF
			push(f, 1.0)
			push(f, 1.0)
		case BIPUSH: //	0x10	(push the following byte as an int onto the stack)
			wbyte := f.Meth[f.PC+1]
			var wint64 int64
			if (wbyte & 0x80) == 0x80 { // Negative wbyte (left-most bit on)?
				// Negative wbyte : form wbytes = 7 0xFFs concatenated with the wbyte
				var wbytes = [] byte{0xff, 0xff, 0xff, 0xff, 0xff, 0xff, 0xff, 0x00}
				wbytes[7] = wbyte
				// Copy byte for byte, as-is, from wbytes to wint64
				// If you know C, this is identical to memcpy(&wint64, &wbytes, 8)
				wint64 = int64(binary.BigEndian.Uint64(wbytes))
				// debugging: fmt.Printf("BIPUSH DEBUG 1 wbyte=%x, wint64=%x\n", wbyte, wint64)
			} else {
				// Not negative (left-most bit off) : just cast wbyte as an int64
				wint64 = int64(wbyte)
				// debugging: fmt.Printf("BIPUSH DEBUG 2 wbyte=%x, wint64=%d\n", wbyte, wint64)
			}
			push(f, wint64)
			f.PC += 1
		case SIPUSH: //	0x11	(nice theory: create int from next two bytes and push the int)
			wbyte1 := f.Meth[f.PC+1]
			wbyte2 := f.Meth[f.PC+2]
			var wint64 int64
			if (wbyte1 & 0x80) == 0x80 { // Negative wbyte1 (left-most bit on)?
				// Negative wbyte1 : form wbytes = 6 0xFFs concatenated with the wbyte1 and wbyte2
				var wbytes = [] byte{0xff, 0xff, 0xff, 0xff, 0xff, 0xff, 0x00, 0x00}
				wbytes[6] = wbyte1
				wbytes[7] = wbyte2
				// Copy byte for byte, as-is, from wbytes to wint64
				// If you know C, this is identical to memcpy(&wint64, &wbytes, 8)
				wint64 = int64(binary.BigEndian.Uint64(wbytes))
				// debugging: fmt.Printf("SIPUSH DEBUG 1 wbyte1=%x, wbyte2=%x, wint64=%x\n", wbyte1, wbyte2, wint64)
			} else {
				// Not negative (left-most bit off) : just cast wbyte1 and wbyte2 as an int64
				// and use the following linear formula for deriving the int64 value to push on the stack
				wint64 = (int64(wbyte1) * 256) + int64(wbyte2)
				// debugging: fmt.Printf("SIPUSH DEBUG 2 wbyte1=%x, wbyte2=%x, wint64=%x\n", wbyte1, wbyte2, wint64)
			}
			f.PC += 2
			push(f, wint64)
		case LDC: // 	0x12   	(push constant from CP indexed by next byte)
			idx := f.Meth[f.PC+1]
			f.PC += 1

			CPe := FetchCPentry(f.CP, int(idx))
			if CPe.entryType != 0 && // 0 = error
				// Note: an invalid CP entry causes a java.lang.Verify error and
				//       is caught before execution of the program begins.
				// This instruction does not load longs or doubles
				CPe.entryType != classloader.DoubleConst &&
				CPe.entryType != classloader.LongConst { // if no error
				if CPe.retType == IS_INT64 {
					push(f, CPe.intVal)
				} else if CPe.retType == IS_FLOAT64 {
					push(f, CPe.floatVal)
				} else if CPe.retType == IS_STRUCT_ADDR {
					push(f, unsafe.Pointer(CPe.addrVal))
				} else if CPe.retType == IS_STRING_ADDR {
					push(f, unsafe.Pointer(CPe.addrVal))
				}
			} else { // TODO: Determine what exception to throw
				exceptions.Throw(exceptions.InaccessibleObjectException, "Invalid type for LDC2_W instruction")
				shutdown.Exit(shutdown.APP_EXCEPTION)
			}

		case LDC_W: // 	0x13	(push constant from CP indexed by next two bytes)
			idx := (int(f.Meth[f.PC+1]) * 256) + int(f.Meth[f.PC+2])
			f.PC += 2

			CPe := FetchCPentry(f.CP, idx)
			if CPe.entryType != 0 && // this instruction does not load longs or doubles
				CPe.entryType != classloader.DoubleConst &&
				CPe.entryType != classloader.LongConst { // if no error
				if CPe.retType == IS_INT64 {
					push(f, CPe.intVal)
				} else if CPe.retType == IS_FLOAT64 {
					push(f, CPe.floatVal)
				} else {
					push(f, unsafe.Pointer(CPe.addrVal))
				}
			} else { // TODO: Determine what exception to throw
				exceptions.Throw(exceptions.InaccessibleObjectException, "Invalid type for LDC2_W instruction")
				shutdown.Exit(shutdown.APP_EXCEPTION)
			}
		case LDC2_W: // 0x14 	(push long or double from CP indexed by next two bytes)
			idx := (int(f.Meth[f.PC+1]) * 256) + int(f.Meth[f.PC+2])
			f.PC += 2

			CPe := FetchCPentry(f.CP, idx)
			if CPe.retType == IS_INT64 { // push value twice (due to 64-bit width)
				push(f, CPe.intVal)
				push(f, CPe.intVal)
			} else if CPe.retType == IS_FLOAT64 {
				push(f, CPe.floatVal)
				push(f, CPe.floatVal)
			} else { // TODO: Determine what exception to throw
				exceptions.Throw(exceptions.InaccessibleObjectException, "Invalid type for LDC2_W instruction")
				shutdown.Exit(shutdown.APP_EXCEPTION)
			}
		case ILOAD, // 0x15	(push int from local var, using next byte as index)
			FLOAD, //  0x17 (push float from local var, using next byte as index)
			ALOAD: //  0x19 (push ref from local var, using next byte as index)
			index := int(f.Meth[f.PC+1])
			f.PC += 1
			push(f, f.Locals[index])
		case LLOAD: // 0x16 (push long from local var, using next byte as index)
			index := int(f.Meth[f.PC+1])
			f.PC += 1
			val := f.Locals[index].(int64)
			push(f, val)
			push(f, val) // push twice due to item being 64 bits wide
		case DLOAD: // 0x18 (push double from local var, using next byte as index)
			index := int(f.Meth[f.PC+1])
			f.PC += 1
			val := f.Locals[index].(float64)
			push(f, val)
			push(f, val) // push twice due to item being 64 bits wide
		case ILOAD_0: // 	0x1A    (push local variable 0)
			push(f, f.Locals[0].(int64))
		case ILOAD_1: //    OX1B    (push local variable 1)
			push(f, f.Locals[1].(int64))
		case ILOAD_2: //    0X1C    (push local variable 2)
			push(f, f.Locals[2].(int64))
		case ILOAD_3: //  	0x1D   	(push local variable 3)
			push(f, f.Locals[3].(int64))
		// LLOAD use two slots, so the same value is pushed twice
		case LLOAD_0: //	0x1E	(push local variable 0, as long)
			push(f, f.Locals[0].(int64))
			push(f, f.Locals[0].(int64))
		case LLOAD_1: //	0x1F	(push local variable 1, as long)
			push(f, f.Locals[1].(int64))
			push(f, f.Locals[1].(int64))
		case LLOAD_2: //	0x20	(push local variable 2, as long)
			push(f, f.Locals[2].(int64))
			push(f, f.Locals[2].(int64))
		case LLOAD_3: //	0x21	(push local variable 3, as long)
			push(f, f.Locals[3].(int64))
			push(f, f.Locals[3].(int64))
		case FLOAD_0: // 0x22
			push(f, f.Locals[0])
		case FLOAD_1: // 0x23
			push(f, f.Locals[1])
		case FLOAD_2: // 0x24
			push(f, f.Locals[2])
		case FLOAD_3: // 0x25
			push(f, f.Locals[3])
		case DLOAD_0: //	0x26	(push local variable 0, as double)
			push(f, f.Locals[0])
			push(f, f.Locals[0])
		case DLOAD_1: //	0x27	(push local variable 1, as double)
			push(f, f.Locals[1])
			push(f, f.Locals[1])
		case DLOAD_2: //	0x28	(push local variable 2, as double)
			push(f, f.Locals[2])
			push(f, f.Locals[2])
		case DLOAD_3: //	0x29	(push local variable 3, as double)
			push(f, f.Locals[3])
			push(f, f.Locals[3])
		case ALOAD_0: //	0x2A	(push reference stored in local variable 0)
			push(f, f.Locals[0])
		case ALOAD_1: //	0x2B	(push reference stored in local variable 1)
			push(f, f.Locals[1])
		case ALOAD_2: //	0x2C    (push reference stored in local variable 2)
			push(f, f.Locals[2])
		case ALOAD_3: //	0x2D	(push reference stored in local variable 3)
			push(f, f.Locals[3])
		case IALOAD, //		0x2E	(push contents of an int array element)
			CALOAD, //		0x34	(push contents of a (two-byte) char array element)
			SALOAD: //		0x35    (push contents of a short array element)
			index := pop(f).(int64)
			ref := pop(f).(unsafe.Pointer)
			iAref := (*JacobinIntArray)(ref)
			if iAref == nil {
				exceptions.Throw(exceptions.NullPointerException, "Invalid (null) reference to an array")
				shutdown.Exit(shutdown.APP_EXCEPTION)
			}
			array := *(iAref.Arr)

			if index >= int64(len(array)) {
				exceptions.Throw(exceptions.ArrayIndexOutOfBoundsException, "Invalid array subscript")
				shutdown.Exit(shutdown.APP_EXCEPTION)
			}
			var value = array[index]
			push(f, value)
		case LALOAD: //		0x2F	(push contents of a long array element)
			index := pop(f).(int64)
			ref := pop(f).(unsafe.Pointer)
			iAref := (*JacobinIntArray)(ref)
			if iAref == nil {
				exceptions.Throw(exceptions.NullPointerException, "Invalid (null) reference to an array")
				shutdown.Exit(shutdown.APP_EXCEPTION)
			}
			array := *(iAref.Arr)

			if index >= int64(len(array)) {
				exceptions.Throw(exceptions.ArrayIndexOutOfBoundsException, "Invalid array subscript")
				shutdown.Exit(shutdown.APP_EXCEPTION)
			}
			var value = array[index]
			push(f, value)
			push(f, value) // pushed twice due to longs being 64 bits wide
		case FALOAD: //		0x30	(push contents of an float array element)
			index := pop(f).(int64)
			ref := pop(f).(unsafe.Pointer)
			fAref := (*JacobinFloatArray)(ref)
			if fAref == nil {
				exceptions.Throw(exceptions.NullPointerException, "Invalid (null) reference to an array")
				shutdown.Exit(shutdown.APP_EXCEPTION)
			}
			array := *(fAref.Arr)

			if index >= int64(len(array)) {
				exceptions.Throw(exceptions.ArrayIndexOutOfBoundsException, "Invalid array subscript")
				shutdown.Exit(shutdown.APP_EXCEPTION)
			}
			var value = array[index]
			push(f, value)
		case DALOAD: //		0x31	(push contents of a double array element)
			index := pop(f).(int64)
			ref := pop(f).(unsafe.Pointer)
			fAref := (*JacobinFloatArray)(ref)
			if fAref == nil {
				exceptions.Throw(exceptions.NullPointerException, "Invalid (null) reference to an array")
				shutdown.Exit(shutdown.APP_EXCEPTION)
			}
			array := *(fAref.Arr)

			if index >= int64(len(array)) {
				exceptions.Throw(exceptions.ArrayIndexOutOfBoundsException, "Invalid array subscript")
				shutdown.Exit(shutdown.APP_EXCEPTION)
			}
			var value = array[index]
			push(f, value)
			push(f, value)
		case AALOAD: // 0x32    (push contents of a reference array element)
			index := pop(f).(int64)
			ref := pop(f).(unsafe.Pointer)
			rAref := (*JacobinRefArray)(ref)
			if rAref == nil {
				exceptions.Throw(exceptions.NullPointerException, "Invalid (null) reference to an array")
				shutdown.Exit(shutdown.APP_EXCEPTION)
			}
			array := *(rAref.Arr)

			if index >= int64(len(array)) {
				exceptions.Throw(exceptions.ArrayIndexOutOfBoundsException, "Invalid array subscript")
				shutdown.Exit(shutdown.APP_EXCEPTION)
			}
			var value = array[index]
			push(f, unsafe.Pointer(value))
		case BALOAD: // 0x33	(push contents of a byte/boolean array element)
			index := pop(f).(int64)
			ref := pop(f).(unsafe.Pointer)
			bAref := (*JacobinByteArray)(ref)
			if bAref == nil {
				exceptions.Throw(exceptions.NullPointerException, "Invalid (null) reference to an array")
				shutdown.Exit(shutdown.APP_EXCEPTION)
			}
			array := *(bAref.Arr)

			if index >= int64(len(array)) {
				exceptions.Throw(exceptions.ArrayIndexOutOfBoundsException, "Invalid array subscript")
				shutdown.Exit(shutdown.APP_EXCEPTION)
			}
			var value = array[index]
			push(f, int64(value))
		case ISTORE, //  0x36 	(store popped top of stack int into local[index])
			LSTORE: //  0x37 (store popped top of stack long into local[index])
			bytecode := f.Meth[f.PC]
			index := int(f.Meth[f.PC+1])
			f.PC += 1
			f.Locals[index] = pop(f).(int64)
			// longs and doubles are stored in localvar[x] and again in localvar[x+1]
			if bytecode == LSTORE {
				f.Locals[index+1] = pop(f).(int64)
			}
		case FSTORE: //  0x38 (store popped top of stack float into local[index])
			index := int(f.Meth[f.PC+1])
			f.PC += 1
			f.Locals[index] = pop(f).(float64)
		case DSTORE: //  0x39 (store popped top of stack double into local[index])
			index := int(f.Meth[f.PC+1])
			f.PC += 1
			f.Locals[index] = pop(f).(float64)
			// longs and doubles are stored in localvar[x] and again in localvar[x+1]
			f.Locals[index+1] = pop(f).(float64)
		case ASTORE: //  0x3A (store popped top of stack ref into localc[index])
			index := int(f.Meth[f.PC+1])
			f.PC += 1
			f.Locals[index] = pop(f)
		case ISTORE_0: //   0x3B    (store popped top of stack int into local 0)
			f.Locals[0] = pop(f).(int64)
		case ISTORE_1: //   0x3C   	(store popped top of stack int into local 1)
			f.Locals[1] = pop(f).(int64)
		case ISTORE_2: //   0x3D   	(store popped top of stack int into local 2)
			f.Locals[2] = pop(f).(int64)
		case ISTORE_3: //   0x3E    (store popped top of stack int into local 3)
			f.Locals[3] = pop(f).(int64)
		case LSTORE_0: //   0x3F    (store long from top of stack into locals 0 and 1)
			var v = pop(f).(int64)
			f.Locals[0] = v
			f.Locals[1] = v
			pop(f)
		case LSTORE_1: //   0x40    (store long from top of stack into locals 1 and 2)
			var v = pop(f).(int64)
			f.Locals[1] = v
			f.Locals[2] = v
			pop(f)
		case LSTORE_2: //   0x41    (store long from top of stack into locals 2 and 3)
			var v = pop(f).(int64)
			f.Locals[2] = v
			f.Locals[3] = v
			pop(f)
		case LSTORE_3: //   0x42    (store long from top of stack into locals 3 and 4)
			var v = pop(f).(int64)
			f.Locals[3] = v
			f.Locals[4] = v
			pop(f)
		case FSTORE_0: // 0x43
			f.Locals[0] = pop(f).(float64)
		case FSTORE_1: // 0x44
			f.Locals[1] = pop(f).(float64)
		case FSTORE_2: // 0x45
			f.Locals[2] = pop(f).(float64)
		case FSTORE_3: // 0x46
			f.Locals[3] = pop(f).(float64)
		case DSTORE_0: // 0x47
			pop(f)
			f.Locals[0] = pop(f).(float64)
		case DSTORE_1: // 0x48
			pop(f)
			f.Locals[1] = pop(f).(float64)
		case DSTORE_2: // 0x49
			pop(f)
			f.Locals[2] = pop(f).(float64)
		case DSTORE_3: // 0x4A
			pop(f)
			f.Locals[3] = pop(f).(float64)
		case ASTORE_0: //	0x4B	(pop reference into local variable 0)
			// f.Locals[0] = pop(f).(int64) This is almost invariably an unsafe pointer, not an int64
			f.Locals[0] = pop(f)
		case ASTORE_1: //   0x4C	(pop reference into local variable 1)
			// f.Locals[1] = pop(f).(int64) This is almost invariably an unsafe pointer, not an int64
			f.Locals[1] = pop(f)
		case ASTORE_2: // 	0x4D	(pop reference into local variable 2)
			// f.Locals[2] = pop(f).(int64)  This is almost invariably an unsafe pointer, not an int64
			f.Locals[2] = pop(f)
		case ASTORE_3: //	0x4E	(pop reference into local variable 3)
			// f.Locals[3] = pop(f).(int64) This is almost invariably an unsafe pointer, not an int64
			f.Locals[3] = pop(f)
		case IASTORE, //	0x4F	(store int in an array)
			CASTORE, //		0x55 	(store char (2 bytes) in an array)
			SASTORE: //    	0x56	(store a short in an array)
			value := pop(f).(int64)
			index := pop(f).(int64)
			ref := pop(f).(unsafe.Pointer)
			intRef := (*JacobinIntArray)(ref)
			if intRef == nil {
				exceptions.Throw(exceptions.NullPointerException, "Invalid (null) reference to an array")
				shutdown.Exit(shutdown.APP_EXCEPTION)
			}

			if intRef.Type != INT {
				exceptions.Throw(exceptions.ArrayStoreException, "IASTORE: Attempt to access array of incorrect type")
				shutdown.Exit(shutdown.APP_EXCEPTION)
			}

			size := int64(len(*intRef.Arr))
			if index >= size {
				exceptions.Throw(exceptions.ArrayIndexOutOfBoundsException, "Invalid array subscript")
				shutdown.Exit(shutdown.APP_EXCEPTION)
			}

			array := *(intRef.Arr)
			array[index] = value
		case LASTORE: // 0x50	(store a long in a long array)
			value := pop(f).(int64)
			pop(f) // second pop b/c longs use two slots
			index := pop(f).(int64)
			ref := pop(f).(unsafe.Pointer)
			longRef := (*JacobinIntArray)(ref)
			if longRef == nil {
				exceptions.Throw(exceptions.NullPointerException, "Invalid (null) reference to an array")
				shutdown.Exit(shutdown.APP_EXCEPTION)
			}

			if longRef.Type != INT {
				exceptions.Throw(exceptions.ArrayStoreException, "LASTORE: Attempt to access array of incorrect type")
				shutdown.Exit(shutdown.APP_EXCEPTION)
			}

			size := int64(len(*longRef.Arr))
			if index >= size {
				exceptions.Throw(exceptions.ArrayIndexOutOfBoundsException, "Invalid array subscript")
				shutdown.Exit(shutdown.APP_EXCEPTION)
			}

			array := *(longRef.Arr)
			array[index] = value
		case FASTORE: // 0x51	(store a float in a float array)
			value := pop(f).(float64)
			index := pop(f).(int64)
			ref := pop(f).(unsafe.Pointer)
			floatRef := (*JacobinFloatArray)(ref)
			if floatRef == nil {
				exceptions.Throw(exceptions.NullPointerException, "Invalid (null) reference to an array")
				shutdown.Exit(shutdown.APP_EXCEPTION)
			}

			if floatRef.Type != FLOAT {
				exceptions.Throw(exceptions.ArrayStoreException, "FASTORE: Attempt to access array of incorrect type")
				shutdown.Exit(shutdown.APP_EXCEPTION)
			}

			size := int64(len(*floatRef.Arr))
			if index >= size {
				exceptions.Throw(exceptions.ArrayIndexOutOfBoundsException, "Invalid array subscript")
				shutdown.Exit(shutdown.APP_EXCEPTION)
			}

			array := *(floatRef.Arr)
			array[index] = value
		case DASTORE: // 0x52	(store a double in a doubles array)
			value := pop(f).(float64)
			pop(f) // second pop b/c doubles take two slots on the operand stack
			index := pop(f).(int64)
			ref := pop(f).(unsafe.Pointer)
			floatRef := (*JacobinFloatArray)(ref)
			if floatRef == nil {
				exceptions.Throw(exceptions.NullPointerException, "Invalid (null) reference to an array")
				shutdown.Exit(shutdown.APP_EXCEPTION)
			}

			if floatRef.Type != FLOAT {
				exceptions.Throw(exceptions.ArrayStoreException, "DASTORE: Attempt to access array of incorrect type")
				shutdown.Exit(shutdown.APP_EXCEPTION)
			}

			size := int64(len(*floatRef.Arr))
			if index >= size {
				exceptions.Throw(exceptions.ArrayIndexOutOfBoundsException, "Invalid array subscript")
				shutdown.Exit(shutdown.APP_EXCEPTION)
			}

			array := *(floatRef.Arr)
			array[index] = value
		case AASTORE: // 0x53   (store a reference in a reference array)
			value := pop(f).(unsafe.Pointer)
			index := pop(f).(int64)
			ref := pop(f).(unsafe.Pointer)
			refRef := (*JacobinRefArray)(ref)
			if refRef == nil {
				exceptions.Throw(exceptions.NullPointerException, "Invalid (null) reference to an array")
				shutdown.Exit(shutdown.APP_EXCEPTION)
			}

			size := int64(len(*refRef.Arr))
			if index >= size {
				exceptions.Throw(exceptions.ArrayIndexOutOfBoundsException, "Invalid array subscript")
				shutdown.Exit(shutdown.APP_EXCEPTION)
			}

			array := *(refRef.Arr)
			array[index] = value
		case BASTORE: // 0x54 	(store a boolean or byte in byte array)
			var value int8 = 0
			rawValue := pop(f)
			value = convertInterfaceToInt8(rawValue)
			index := pop(f).(int64)
			ref := pop(f).(unsafe.Pointer)
			byteRef := (*JacobinByteArray)(ref)
			if byteRef == nil {
				exceptions.Throw(exceptions.NullPointerException, "Invalid (null) reference to an array")
				shutdown.Exit(shutdown.APP_EXCEPTION)
			}

			if byteRef.Type != BYTE {
				exceptions.Throw(exceptions.ArrayStoreException, "BASTORE: Attempt to access array of incorrect type")
				shutdown.Exit(shutdown.APP_EXCEPTION)
			}

			size := int64(len(*byteRef.Arr))
			if index >= size {
				exceptions.Throw(exceptions.ArrayIndexOutOfBoundsException, "Invalid array subscript")
				shutdown.Exit(shutdown.APP_EXCEPTION)
			}

			array := *(byteRef.Arr)
			array[index] = value
		case POP: // 0x57 	(pop an item off the stack and discard it)
			pop(f)
		case POP2: // 0x58	(pop 2 itmes from stack and discard them)
			pop(f)
			pop(f)
		case DUP: // 0x59 			(push an item equal to the current top of the stack
			push(f, peek(f))
		case DUP_X1: // 0x5A		(Duplicate the top stack value and insert two values down)
			top := pop(f)
			next := pop(f)
			push(f, top)
			push(f, next)
			push(f, top)
		case DUP_X2: // 0x5B		(Duplicate top stack value and insert it three slots earlier)
			top := pop(f)
			next := pop(f)
			third := pop(f)
			push(f, top)
			push(f, third)
			push(f, next)
			push(f, top)
		case DUP2: // 0x5C			(Duplicate the top two stack values)
			top := pop(f)
			next := peek(f)
			push(f, top)
			push(f, next)
			push(f, top)
		case DUP2_X1: // 0x5D		(Duplicate the top two values, three slots down)
			top := pop(f)
			next := pop(f)
			third := pop(f)
			push(f, next) // so: top-next-third -> top-next-third->top->next
			push(f, top)
			push(f, third)
			push(f, next)
			push(f, top)
		case DUP2_X2: // 0x5E		(Duplicate the top two values, four slots down)
			top := pop(f)
			next := pop(f)
			third := pop(f)
			fourth := pop(f)
			push(f, next) // so: top-next-third-fourth -> top-next-third-fourth-top-next
			push(f, top)
			push(f, fourth)
			push(f, third)
			push(f, next)
			push(f, top)
		case SWAP: // 0x5F 	(swap top two items on stack)
			top := pop(f)
			next := pop(f)
			push(f, top)
			push(f, next)
		case IADD: //  0x60		(add top 2 integers on operand stack, push result)
			i2 := pop(f).(int64)
			i1 := pop(f).(int64)
			sum := add(i1, i2)
			push(f, sum)
		case LADD: //  0x61     (add top 2 longs on operand stack, push result)
			l2 := pop(f).(int64) //    longs occupy two slots, hence double pushes and pops
			pop(f)
			l1 := pop(f).(int64)
			pop(f)
			sum := add(l1, l2)
			push(f, sum)
			push(f, sum)
		case FADD: // 0x62
			lhs := float32(pop(f).(float64))
			rhs := float32(pop(f).(float64))
			push(f, float64(lhs+rhs))
		case DADD: // 0x63
			lhs := pop(f).(float64)
			pop(f)
			rhs := pop(f).(float64)
			pop(f)
			res := add(lhs, rhs)
			push(f, res)
			push(f, res)
		case ISUB: //  0x64	(subtract top 2 integers on operand stack, push result)
			i2 := pop(f).(int64)
			i1 := pop(f).(int64)
			diff := subtract(i1, i2)
			push(f, diff)
		case LSUB: //  0x65 (subtract top 2 longs on operand stack, push result)
			i2 := pop(f).(int64) //    longs occupy two slots, hence double pushes and pops
			pop(f)
			i1 := pop(f).(int64)
			pop(f)
			diff := subtract(i1, i2)

			push(f, diff)
			push(f, diff)
		case FSUB: // 0x66
			i2 := float32(pop(f).(float64))
			i1 := float32(pop(f).(float64))
			push(f, float64(i1-i2))
		case DSUB: // 0x67
			val2 := pop(f).(float64)
			pop(f)
			val1 := pop(f).(float64)
			pop(f)
			res := val1 - val2
			push(f, res)
			push(f, res)
		case IMUL: //  0x68  	(multiply 2 integers on operand stack, push result)
			i2 := pop(f).(int64)
			i1 := pop(f).(int64)
			product := multiply(i1, i2)

			push(f, product)
		case LMUL: //  0x69     (multiply 2 longs on operand stack, push result)
			l2 := pop(f).(int64) //    longs occupy two slots, hence double pushes and pops
			pop(f)
			l1 := pop(f).(int64)
			pop(f)
			product := multiply(l1, l2)

			push(f, product)
			push(f, product)
		case FMUL: // 0x6A
			val1 := float32(pop(f).(float64))
			val2 := float32(pop(f).(float64))
			push(f, float64(val1*val2))
		case DMUL: // 0x6B
			val1 := pop(f).(float64)
			pop(f)
			val2 := pop(f).(float64)
			pop(f)
			res := multiply(val1, val2)
			push(f, res)
			push(f, res)
		case IDIV: //  0x6C (integer divide tos-1 by tos)
			val1 := pop(f).(int64)
			if val1 == 0 {
				exceptions.Throw(exceptions.ArithmeticException, "Arithmetic Exception: divide by zero")
				shutdown.Exit(shutdown.APP_EXCEPTION)
			} else {
				val2 := pop(f).(int64)
				push(f, val2/val1)
			}
		case LDIV: //  0x6D   (long divide tos-2 by tos)
			val2 := pop(f).(int64)
			pop(f) //    longs occupy two slots, hence double pushes and pops
			if val2 == 0 {
				exceptions.Throw(exceptions.ArithmeticException, "Arithmetic Exception: divide by zero")
				shutdown.Exit(shutdown.APP_EXCEPTION)
			} else {
				val1 := pop(f).(int64)
				pop(f)
				res := val1 / val2
				push(f, res)
				push(f, res)
			}
		case FDIV: // 0x6E
			val1 := pop(f).(float64)
			val2 := pop(f).(float64)
			if val1 == 0.0 {
				if val2 == 0.0 {
					push(f, math.NaN())
				} else if math.Signbit(val1) {
					push(f, math.Inf(1))
				} else {
					push(f, math.Inf(-1))
				}
			} else {
				push(f, float64(float32(val2)/float32(val1)))
			}
		case DDIV: // 0x6F
			val1 := pop(f).(float64)
			pop(f)
			val2 := pop(f).(float64)
			pop(f)
			if val1 == 0.0 {
				if val2 == 0.0 {
					push(f, math.NaN())
				} else if math.Signbit(val1) {
					push(f, math.Inf(1))
				} else {
					push(f, math.Inf(-1))
				}
			} else {
				res := val2 / val1
				push(f, res)
				push(f, res)
			}
		case IREM: // 	0x70	(remainder after int division, modulo)
			val2 := pop(f).(int64)
			if val2 == 0 {
				exceptions.Throw(exceptions.ArithmeticException, "Arithmetic Exception: divide by zero")
				shutdown.Exit(shutdown.APP_EXCEPTION)
			} else {
				val1 := pop(f).(int64)
				res := val1 % val2
				push(f, res)
			}
		case LREM: // 	0x71	(remainder after long division)
			val2 := pop(f).(int64)
			pop(f) //    longs occupy two slots, hence double pushes and pops
			if val2 == 0 {
				exceptions.Throw(exceptions.ArithmeticException, "Arithmetic Exception: divide by zero")
				shutdown.Exit(shutdown.APP_EXCEPTION)
			} else {
				val1 := pop(f).(int64)
				pop(f)
				res := val1 % val2
				push(f, res)
				push(f, res)
			}
		case FREM: // 0x72
			val2 := pop(f).(float64)
			val1 := pop(f).(float64)
			push(f, float64(float32(math.Remainder(val1, val2))))
		case DREM: // 0x73
			val2 := pop(f).(float64)
			pop(f)
			val1 := pop(f).(float64)
			pop(f)
			push(f, math.Remainder(val1, val2))
		case INEG: //	0x74 	(negate an int)
			val := pop(f).(int64)
			push(f, -val)
		case LNEG: //   0x75	(negate a long)
			val := pop(f).(int64)
			pop(f) // pop a second time because it's a long, which occupies 2 slots
			val = val * (-1)
			push(f, val)
			push(f, val)
		case FNEG: //	0x76	(negate a float)
			val := pop(f).(float64)
			push(f, -val)

		case DNEG: // 0x77
			pop(f)
			val := pop(f).(float64)
			push(f, -val)
			push(f, -val)
		case ISHL: //	0x78 	(shift int left)
			shiftBy := pop(f).(int64)
			val1 := pop(f).(int64)
			var val2 int64
			if val1 < 0 { // if neg, shift as pos, then make neg
				val2 = (-val1) << (shiftBy & 0x1F) // only the bottom five bits are used
				push(f, -val2)
			} else {
				push(f, val1<<(shiftBy&0x1F))
			}

		case LSHL: // 	0x79	(shift value1 (long) left by value2 (int) bits)
			shiftBy := pop(f).(int64)
			ushiftBy := uint64(shiftBy) & 0x3f // must be unsigned in golang; 0-63 bits per JVM
			val1 := pop(f).(int64)
			pop(f)
			val3 := val1 << ushiftBy
			push(f, val3)
			push(f, val3)
		case ISHR: //  0x7A	(shift int value right)
			shiftBy := pop(f).(int64)
			val1 := pop(f).(int64)
			var val2 int64
			if val1 < 0 { // if neg, shift as pos, then make neg
				val2 = (-val1) >> (shiftBy & 0x1F) // only the bottom five bits are used
				push(f, -val2)
			} else {
				push(f, val1>>(shiftBy&0x1F))
			}
		case LSHR, // 	0x7B	(shift value1 (long) right by value2 (int) bits)
			LUSHR: // 	0x70
			shiftBy := pop(f).(int64)
			ushiftBy := uint64(shiftBy) & 0x3f // must be unsigned in golang; 0-63 bits per JVM
			val1 := pop(f).(int64)
			pop(f)
			val3 := val1 >> ushiftBy
			push(f, val3)
			push(f, val3)
		case IUSHR: // 0x7C (unsigned shift right of int)
			shiftBy := pop(f).(int64) // TODO: verify the result against JDK
			val1 := pop(f).(int64)
			if val1 < 0 {
				val1 = -val1
			}
			push(f, val1>>(shiftBy&0x1F)) // only the bottom five bits are used
		case IAND: //	0x7E	(logical and of two ints, push result)
			val1 := pop(f).(int64)
			val2 := pop(f).(int64)
			push(f, val1&val2)
		case LAND: //   0x7F    (logical and of two longs, push result)
			val1 := pop(f).(int64)
			pop(f)
			val2 := pop(f).(int64)
			pop(f)
			val3 := val1 & val2
			push(f, val3)
			push(f, val3)
		case IOR: // 0x 80 (logical OR of two ints, push result)
			val1 := pop(f).(int64)
			val2 := pop(f).(int64)
			push(f, val1|val2)
		case LOR: // 0x81  (logical OR of two longs, push result)
			val1 := pop(f).(int64)
			pop(f)
			val2 := pop(f).(int64)
			pop(f)
			val3 := val1 | val2
			push(f, val3)
			push(f, val3)
		case IXOR: // 	0x82	(logical XOR of two ints, push result)
			val1 := pop(f).(int64)
			val2 := pop(f).(int64)
			push(f, val1^val2)
		case LXOR: // 	0x83  	(logical XOR of two longs, push result)
			val1 := pop(f).(int64)
			pop(f)
			val2 := pop(f).(int64)
			pop(f)
			val3 := val1 ^ val2
			push(f, val3)
			push(f, val3)
		case IINC: // 	0x84    (increment local variable by a constant)
			localVarIndex := int64(f.Meth[f.PC+1])
			constAmount := int64(f.Meth[f.PC+2])
			f.PC += 2
			orig := f.Locals[localVarIndex].(int64)
			f.Locals[localVarIndex] = orig + constAmount
		case I2F: //	0x86 	( convert int to float)
			intVal := pop(f).(int64)
			push(f, float64(intVal))
		case I2L: // 	0x85     (convert int to long)
			// 	ints are already 64-bits, so this just pushes a second instance
			val := peek(f).(int64) // look without popping
			push(f, val)           // push the int a second time
		case I2D: // 	0x87	(convert int to double)
			intVal := pop(f).(int64)
			dval := float64(intVal)
			push(f, dval) // doubles use two slots, hence two pushes
			push(f, dval)
		case L2I: // 	0x88 	(convert long to int)
			longVal := pop(f).(int64)
			pop(f)
			intVal := longVal << 32 // remove high-end 4 bytes. this maintains the sign
			intVal >>= 32
			push(f, intVal)
		case L2F: // 	0x89 	(convert long to float)
			longVal := pop(f).(int64)
			pop(f)
			float32Val := float32(longVal) //
			float64Val := float64(float32Val)
			push(f, float64Val) // floats tke up only 1 slot in the JVM
		case L2D: // 	0x8A (convert long to double)
			longVal := pop(f).(int64)
			pop(f)
			dblVal := float64(longVal)
			push(f, dblVal)
			push(f, dblVal)
		case D2I: // 0xBE
			pop(f)
			fallthrough
		case F2I: // 0x8B
			floatVal := pop(f).(float64)
			push(f, int64(math.Trunc(floatVal)))
		case F2D: // 0x8D
			floatVal := pop(f).(float64)
			push(f, floatVal)
			push(f, floatVal)
		case D2L: // 	0x8F convert double to long
			pop(f)
			fallthrough
		case F2L: // 	0x8C convert float to long
			floatVal := pop(f).(float64)
			truncated := int64(math.Trunc(floatVal))
			push(f, truncated)
			push(f, truncated)

		case D2F: // 	0x90 Double to float
			floatVal := float32(pop(f).(float64))
			pop(f)
			push(f, float64(floatVal))
		case I2B: //	0x91 convert into to byte preserving sign
			intVal := pop(f).(int64)
			byteVal := intVal & 0xFF
			if !(intVal > 0 && byteVal > 0) &&
				!(intVal < 0 && byteVal < 0) {
				byteVal = -byteVal
			}
			push(f, byteVal)
		case I2C: //	0x92 convert to 16-bit char
			// determine what happens in Java if the int is negative
			intVal := pop(f).(int64)
			charVal := uint16(intVal) // Java chars are 16-bit unsigned value
			push(f, int64(charVal))
		case I2S: //	0x93 convert int to short
			intVal := pop(f).(int64)
			shortVal := int32(intVal)
			push(f, int64(shortVal))
		case LCMP: // 	0x94 (compare two longs, push int -1, 0, or 1, depending on result)
			value2 := pop(f).(int64)
			pop(f)
			value1 := pop(f).(int64)
			pop(f)
			if value1 == value2 {
				push(f, int64(0))
			} else if value1 > value2 {
				push(f, int64(1))
			} else {
				push(f, int64(-1))
			}
		case DCMPL, DCMPG: // 0x98, 0x97 - double comparison - they only differ in NaN treatment
			value2 := pop(f).(float64)
			pop(f)
			value1 := pop(f).(float64)
			pop(f)

			if math.IsNaN(value1) || math.IsNaN(value2) {
				if f.Meth[f.PC] == DCMPG {
					push(f, int64(1))
				} else {
					push(f, int64(-1))
				}
			} else if value1 > value2 {
				push(f, int64(1))
			} else if value1 < value2 {
				push(f, int64(-1))
			} else {
				push(f, int64(0))
			}
		case IFEQ: // 0x99 pop int, if it's == 0, go to the jump location
			// specified in the next two bytes
			value := pop(f).(int64)
			if value == 0 {
				jumpTo := (int16(f.Meth[f.PC+1]) * 256) + int16(f.Meth[f.PC+2])
				f.PC = f.PC + int(jumpTo) - 1
			} else {
				f.PC += 2
			}
		case IFNE: // 0x9A pop int, it it's !=0, go to the jump location
			// specified in the next two bytes
			value := pop(f).(int64)
			if value != 0 {
				jumpTo := (int16(f.Meth[f.PC+1]) * 256) + int16(f.Meth[f.PC+2])
				f.PC = f.PC + int(jumpTo) - 1
			} else {
				f.PC += 2
			}
		case IFLT: // 0x9B pop int, if it's < 0, go to the jump location
			// specified in the next two bytes
			value := pop(f).(int64)
			if value < 0 {
				jumpTo := (int16(f.Meth[f.PC+1]) * 256) + int16(f.Meth[f.PC+2])
				f.PC = f.PC + int(jumpTo) - 1
			} else {
				f.PC += 2
			}
		case IFGE: // 0x9C pop int, if it's >= 0, go to the jump location
			// specified in the next two bytes
			value := pop(f).(int64)
			if value >= 0 {
				jumpTo := (int16(f.Meth[f.PC+1]) * 256) + int16(f.Meth[f.PC+2])
				f.PC = f.PC + int(jumpTo) - 1
			} else {
				f.PC += 2
			}
		case IFGT: // 0x9D pop int, if it's > 0, go to the jump location
			// specified in the next two bytes
			value := pop(f).(int64)
			if value > 0 {
				jumpTo := (int16(f.Meth[f.PC+1]) * 256) + int16(f.Meth[f.PC+2])
				f.PC = f.PC + int(jumpTo) - 1
			} else {
				f.PC += 2
			}
		case IFLE: // 0x9E pop int, if it's <= 0, go to the jump location
			// specified in the next two bytes
			value := pop(f).(int64)
			if value <= 0 {
				jumpTo := (int16(f.Meth[f.PC+1]) * 256) + int16(f.Meth[f.PC+2])
				f.PC = f.PC + int(jumpTo) - 1
			} else {
				f.PC += 2
			}
		case IF_ICMPEQ: //  0x9F 	(jump if top two ints are equal)
			val2 := pop(f).(int64)
			val1 := pop(f).(int64)
			if int32(val1) == int32(val2) { // if comp succeeds, next 2 bytes hold instruction index
				jumpTo := (int16(f.Meth[f.PC+1]) * 256) + int16(f.Meth[f.PC+2])
				f.PC = f.PC + int(jumpTo) - 1 // -1 b/c on the next iteration, pc is bumped by 1
			} else {
				f.PC += 2
			}
		case IF_ICMPNE: //  0xA0    (jump if top two ints are not equal)
			val2 := pop(f).(int64)
			val1 := pop(f).(int64)
			if int32(val1) != int32(val2) { // if comp succeeds, next 2 bytes hold instruction index
				jumpTo := (int16(f.Meth[f.PC+1]) * 256) + int16(f.Meth[f.PC+2])
				f.PC = f.PC + int(jumpTo) - 1 // -1 b/c on the next iteration, pc is bumped by 1
			} else {
				f.PC += 2
			}
		case IF_ICMPLT: //  0xA1    (jump if popped val1 < popped val2)
			val2 := pop(f).(int64)
			val1 := pop(f).(int64)
			val1a := val1
			val2a := val2
			if val1a < val2a { // if comp succeeds, next 2 bytes hold instruction index
				jumpTo := (int16(f.Meth[f.PC+1]) * 256) + int16(f.Meth[f.PC+2])
				f.PC = f.PC + int(jumpTo) - 1 // -1 b/c on the next iteration, pc is bumped by 1
			} else {
				f.PC += 2
			}
		case IF_ICMPGE: //  0xA2    (jump if popped val1 >= popped val2)
			val2 := pop(f).(int64)
			val1 := pop(f).(int64)
			if val1 >= val2 { // if comp succeeds, next 2 bytes hold instruction index
				jumpTo := (int16(f.Meth[f.PC+1]) * 256) + int16(f.Meth[f.PC+2])
				f.PC = f.PC + int(jumpTo) - 1 // -1 b/c on the next iteration, pc is bumped by 1
			} else {
				f.PC += 2
			}
		case IF_ICMPGT: //  0xA3    (jump if popped val1 > popped val2)
			val2 := pop(f).(int64)
			val1 := pop(f).(int64)
			if int32(val1) > int32(val2) { // if comp succeeds, next 2 bytes hold instruction index
				jumpTo := (int16(f.Meth[f.PC+1]) * 256) + int16(f.Meth[f.PC+2])
				f.PC = f.PC + int(jumpTo) - 1 // -1 b/c on the next iteration, pc is bumped by 1
			} else {
				f.PC += 2
			}
		case IF_ICMPLE: //	0xA4	(jump if popped val1 <= popped val2)
			val2 := pop(f).(int64)
			val1 := pop(f).(int64)
			if val1 <= val2 { // if comp succeeds, next 2 bytes hold instruction index
				jumpTo := (int16(f.Meth[f.PC+1]) * 256) + int16(f.Meth[f.PC+2])
				f.PC = f.PC + int(jumpTo) - 1 // -1 b/c on the next iteration, pc is bumped by 1
			} else {
				f.PC += 2
			}
		case IF_ACMPEQ: // 0xA5		(jump if two addresses are equal)
			val2 := pop(f).(int64)
			val1 := pop(f).(int64)
			if val1 == val2 { // if comp succeeds, next 2 bytes hold instruction index
				jumpTo := (int16(f.Meth[f.PC+1]) * 256) + int16(f.Meth[f.PC+2])
				f.PC = f.PC + int(jumpTo) - 1 // -1 b/c on the next iteration, pc is bumped by 1
			} else {
				f.PC += 2
			}
		case IF_ACMPNE: // 0xA6		(jump if two addresses are note equal)
			val2 := pop(f).(int64)
			val1 := pop(f).(int64)
			if val1 != val2 { // if comp succeeds, next 2 bytes hold instruction index
				jumpTo := (int16(f.Meth[f.PC+1]) * 256) + int16(f.Meth[f.PC+2])
				f.PC = f.PC + int(jumpTo) - 1 // -1 b/c on the next iteration, pc is bumped by 1
			} else {
				f.PC += 2
			}
		case GOTO: // 0xA7     (goto an instruction)
			jumpTo := (int16(f.Meth[f.PC+1]) * 256) + int16(f.Meth[f.PC+2])
			f.PC = f.PC + int(jumpTo) - 1 // -1 because this loop will increment f.PC by 1
		case IRETURN: // 0xAC (return an int and exit current frame)
			valToReturn := pop(f)
			f = fs.Front().Next().Value.(*frames.Frame)
			push(f, valToReturn) // TODO: check what happens when main() ends on IRETURN
			return nil
		case LRETURN: // 0xAD (return a long and exit current frame)
			valToReturn := pop(f).(int64)
			f = fs.Front().Next().Value.(*frames.Frame)
			push(f, valToReturn) // pushed twice b/c a long uses two slots
			push(f, valToReturn)
			return nil
		case FRETURN: // 0xAE
			valToReturn := pop(f).(float64)
			f = fs.Front().Next().Value.(*frames.Frame)
			push(f, valToReturn)
			return nil
		case DRETURN: // 0xAF (return a double and exit current frame)
			valToReturn := pop(f).(float64)
			f = fs.Front().Next().Value.(*frames.Frame)
			push(f, valToReturn) // pushed twice b/c a float uses two slots
			push(f, valToReturn)
			return nil
		case ARETURN: // 0xB0	(return a reference)
			valToReturn := pop(f).(unsafe.Pointer)
			f = fs.Front().Next().Value.(*frames.Frame)
			push(f, valToReturn)
			return nil
		case RETURN: // 0xB1    (return from void function)
			f.TOS = -1 // empty the stack
			return nil
		case GETSTATIC: // 0xB2		(get static field)
			// TODO: getstatic will instantiate a static class if it's not already instantiated
			// that logic has not yet been implemented and the code here is simply a reasonable
			// placeholder, which consists of creating a struct that holds most of the needed info
			// puts it into a slice of such static fields and pushes the index of this item in the slice
			// onto the stack of the frame.
			CPslot := (int(f.Meth[f.PC+1]) * 256) + int(f.Meth[f.PC+2]) // next 2 bytes point to CP entry
			f.PC += 2
			CPentry := f.CP.CpIndex[CPslot]
			if CPentry.Type != classloader.FieldRef { // the pointed-to CP entry must be a field reference
				return fmt.Errorf("Expected a field ref on getstatic, but got %d in"+
					"location %d in method %s of class %s\n",
					CPentry.Type, f.PC, f.MethName, f.ClName)
			}

			// get the field entry
			field := f.CP.FieldRefs[CPentry.Slot]

			// get the class entry from the field entry for this field. It's the class name.
			classRef := field.ClassIndex
			classNameIndex := f.CP.ClassRefs[f.CP.CpIndex[classRef].Slot]
			classNameEntry := f.CP.CpIndex[classNameIndex]
			className := f.CP.Utf8Refs[classNameEntry.Slot]
			// println("Field name: " + className)

			// process the name and type entry for this field
			nAndTindex := field.NameAndType
			nAndTentry := f.CP.CpIndex[nAndTindex]
			nAndTslot := nAndTentry.Slot
			nAndT := f.CP.NameAndTypes[nAndTslot]
			fieldNameIndex := nAndT.NameIndex
			fieldName := classloader.FetchUTF8stringFromCPEntryNumber(f.CP, fieldNameIndex)
			fieldName = className + "." + fieldName

			// was this static field previously loaded? Is so, get its location and move on.
			prevLoaded, ok := classloader.Statics[fieldName]
			if ok { // if preloaded, then push the index into the array of constant fields
				push(f, prevLoaded)
				break
			}

			fieldTypeIndex := nAndT.DescIndex
			fieldType := classloader.FetchUTF8stringFromCPEntryNumber(f.CP, fieldTypeIndex)
			// println("full field name: " + fieldName + ", type: " + fieldType)
			newStatic := classloader.Static{
				Class:     'L',
				Type:      fieldType,
				ValueRef:  "",
				ValueInt:  0,
				ValueFP:   0,
				ValueStr:  "",
				ValueFunc: nil,
				CP:        f.CP,
			}
			classloader.StaticsArray = append(classloader.StaticsArray, newStatic)
			classloader.Statics[fieldName] = int64(len(classloader.StaticsArray) - 1)

			// push the pointer to the stack of the frame
			push(f, int64(len(classloader.StaticsArray)-1))

		case INVOKEVIRTUAL: // 	0xB6 invokevirtual (create new frame, invoke function)
			CPslot := (int(f.Meth[f.PC+1]) * 256) + int(f.Meth[f.PC+2]) // next 2 bytes point to CP entry
			f.PC += 2
			CPentry := f.CP.CpIndex[CPslot]
			if CPentry.Type != classloader.MethodRef { // the pointed-to CP entry must be a method reference
				return fmt.Errorf("Expected a method ref for invokevirtual, but got %d in"+
					"location %d in method %s of class %s\n",
					CPentry.Type, f.PC, f.MethName, f.ClName)
			}

			// get the methodRef entry
			method := f.CP.MethodRefs[CPentry.Slot]

			// get the class entry from this method
			classRef := method.ClassIndex
			classNameIndex := f.CP.ClassRefs[f.CP.CpIndex[classRef].Slot]
			classNameEntry := f.CP.CpIndex[classNameIndex]
			className := f.CP.Utf8Refs[classNameEntry.Slot]

			// get the method name for this method
			nAndTindex := method.NameAndType
			nAndTentry := f.CP.CpIndex[nAndTindex]
			nAndTslot := nAndTentry.Slot
			nAndT := f.CP.NameAndTypes[nAndTslot]
			methodNameIndex := nAndT.NameIndex
			methodName := classloader.FetchUTF8stringFromCPEntryNumber(f.CP, methodNameIndex)
			methodName = className + "." + methodName

			// get the signature for this method
			methodSigIndex := nAndT.DescIndex
			methodType := classloader.FetchUTF8stringFromCPEntryNumber(f.CP, methodSigIndex)
			// println("Method signature for invokevirtual: " + methodName + methodType)

			v := classloader.MTable[methodName+methodType]
			if v.Meth != nil && v.MType == 'G' { // so we have a golang function
				_, err := runGmethod(v, fs, className, methodName, methodType)
				if err != nil {
					shutdown.Exit(shutdown.APP_EXCEPTION) // any exceptions message will already have been displayed to the user
				}
				break
			}
		case INVOKESPECIAL: //	0xB7 invokespecial (invoke constructors, private methods, etc.)
			CPslot := (int(f.Meth[f.PC+1]) * 256) + int(f.Meth[f.PC+2]) // next 2 bytes point to CP entry
			f.PC += 2
			MethodRef := f.CP.CpIndex[CPslot]
			Method := f.CP.MethodRefs[MethodRef.Slot]
			MethodClassIdx := Method.ClassIndex
			MethodNameTypeIdx := Method.NameAndType
			MethodNameIdx := f.CP.NameAndTypes[MethodNameTypeIdx].NameIndex
			MethodDescIdx := f.CP.NameAndTypes[MethodNameTypeIdx].DescIndex
			signature :=
				f.CP.Utf8Refs[MethodClassIdx] +
					f.CP.Utf8Refs[MethodNameIdx] +
					f.CP.Utf8Refs[MethodDescIdx]
			println(signature)
		case INVOKESTATIC: // 	0xB8 invokestatic (create new frame, invoke static function)
			CPslot := (int(f.Meth[f.PC+1]) * 256) + int(f.Meth[f.PC+2]) // next 2 bytes point to CP entry
			f.PC += 2
			CPentry := f.CP.CpIndex[CPslot]
			// get the methodRef entry
			method := f.CP.MethodRefs[CPentry.Slot]

			// get the class entry from this method
			classRef := method.ClassIndex
			classNameIndex := f.CP.ClassRefs[f.CP.CpIndex[classRef].Slot]
			classNameEntry := f.CP.CpIndex[classNameIndex]
			className := f.CP.Utf8Refs[classNameEntry.Slot]

			// get the method name for this method
			nAndTindex := method.NameAndType
			nAndTentry := f.CP.CpIndex[nAndTindex]
			nAndTslot := nAndTentry.Slot
			nAndT := f.CP.NameAndTypes[nAndTslot]
			methodNameIndex := nAndT.NameIndex
			methodName := classloader.FetchUTF8stringFromCPEntryNumber(f.CP, methodNameIndex)
			// println("Method name for invokestatic: " + className + "." + methodName)

			// get the signature for this method
			methodSigIndex := nAndT.DescIndex
			methodType := classloader.FetchUTF8stringFromCPEntryNumber(f.CP, methodSigIndex)
			// println("Method signature for invokestatic: " + methodName + methodType)

			// m, cpp, err := fetchMethodAndCP(className, methodName, methodType)
			mtEntry, err := classloader.FetchMethodAndCP(className, methodName, methodType)
			if err != nil {
				return errors.New("Class not found: " + className + methodName)
			}

			if mtEntry.MType == 'G' {
				f, err = runGmethod(mtEntry, fs, className, className+"."+methodName, methodType)
				if err != nil {
					shutdown.Exit(shutdown.APP_EXCEPTION) // any exceptions message will already have been displayed to the user
				}
			} else if mtEntry.MType == 'J' {
				m := mtEntry.Meth.(classloader.JmEntry)
				maxStack := m.MaxStack
				fram := frames.CreateFrame(maxStack)

				fram.ClName = className
				fram.MethName = methodName
				fram.CP = m.Cp                     // add its pointer to the class CP
				for i := 0; i < len(m.Code); i++ { // copy the bytecodes over
					fram.Meth = append(fram.Meth, m.Code[i])
				}

				// allocate the local variables
				for k := 0; k < m.MaxLocals; k++ {
					fram.Locals = append(fram.Locals, 0)
				}

				// pop the parameters off the present stack and put them in the new frame's locals
				var argList []interface{}
				paramsToPass := util.ParseIncomingParamsFromMethTypeString(methodType)
				if len(paramsToPass) > 0 {
					for i := len(paramsToPass) - 1; i > -1; i-- {
						switch paramsToPass[i] {
						case 'D':
							arg := pop(f).(float64)
							argList = append(argList, arg)
							argList = append(argList, arg)
							pop(f)
						case 'F':
							arg := pop(f).(float64)
							argList = append(argList, arg)
						case 'J': // long
							arg := pop(f).(int64)
							argList = append(argList, arg)
							argList = append(argList, arg)
							pop(f)
						default:
							arg := pop(f).(int64)
							argList = append(argList, arg)
						}
					}
				}

				destLocal := 0
				for j := len(argList) - 1; j >= 0; j-- {
					fram.Locals[destLocal] = argList[j]
					destLocal += 1
				}
				fram.TOS = -1

				fs.PushFront(fram)                   // push the new frame
				f = fs.Front().Value.(*frames.Frame) // point f to the new head
				err = runFrame(fs)
				if err != nil {
					return err
				}

				// if the static method is main(), when we get here the
				// frame stack will be empty to exit from here, otherwise
				// there's still a frame on the stack, pop it off and continue.
				if fs.Len() == 0 {
					return nil
				}
				fs.Remove(fs.Front()) // pop the frame off

				// the previous frame pop might have been main()
				// if so, then we can't reset f to a non-existent frame
				// so we test for this before resetting f.
				if fs.Len() != 0 {
					f = fs.Front().Value.(*frames.Frame)
				} else {
					return nil
				}
			}
		case NEW: // 0xBB 	new: create and instantiate a new object
			CPslot := (int(f.Meth[f.PC+1]) * 256) + int(f.Meth[f.PC+2]) // next 2 bytes point to CP entry
			f.PC += 2
			CPentry := f.CP.CpIndex[CPslot]
			if CPentry.Type != classloader.ClassRef && CPentry.Type != classloader.Interface {
				msg := fmt.Sprintf("Invalid type for new object")
				_ = log.Log(msg, log.SEVERE)
			}

			// the classref points to a UTF8 record with the name of the class to instantiate
			var className string
			if CPentry.Type == classloader.ClassRef {
				utf8Index := f.CP.ClassRefs[CPentry.Slot]
				className = classloader.FetchUTF8stringFromCPEntryNumber(f.CP, utf8Index)
			}

			ref, err := instantiateClass(className)
			if err != nil {
				// error message(s) already shown to user
				shutdown.Exit(shutdown.APP_EXCEPTION)
			}

			push(f, unsafe.Pointer(ref))

		case NEWARRAY: // 0xBC create a new array of primitives
			size := pop(f).(int64)
			if size < 0 {
				exceptions.Throw(
					exceptions.NegativeArraySizeException,
					"Invalid size for array")
				shutdown.Exit(shutdown.APP_EXCEPTION)
			}

			arrayType := int(f.Meth[f.PC+1])
			f.PC += 1

			g := globals.GetGlobalRef()

			actualType := jdkArrayTypeToJacobinType(arrayType)
			if actualType == ERROR {
				_ = log.Log("Invalid array type specified", log.SEVERE)
				return errors.New("error instantiating array")
			} else if actualType == BYTE {
				a := make([]JavaByte, size)
				jba := JacobinByteArray{
					Type: BYTE,
					Arr:  &a,
				}
				push(f, unsafe.Pointer(&jba))
				g.ArrayAddressList.PushFront(&jba)
			} else if actualType == INT {
				a := make([]int64, size)
				jia := JacobinIntArray{
					Type: INT,
					Arr:  &a,
				}
				push(f, unsafe.Pointer(&jia))
				g.ArrayAddressList.PushFront(&jia)
			} else if actualType == FLOAT {
				a := make([]float64, size)
				jfa := JacobinFloatArray{
					Type: FLOAT,
					Arr:  &a,
				}
				push(f, unsafe.Pointer(&jfa))
				g.ArrayAddressList.PushFront(&jfa)
			} else {
				_ = log.Log("Invalid array type specified", log.SEVERE)
				return errors.New("error instantiating array")
			}

		case ANEWARRAY: // 0xBD create array of references
			size := pop(f).(int64)
			if size < 0 {
				exceptions.Throw(
					exceptions.NegativeArraySizeException,
					"Invalid size for array")
				shutdown.Exit(shutdown.APP_EXCEPTION)
			}
			a := make([]unsafe.Pointer, size)
			jra := JacobinRefArray{
				Type: REF,
				Arr:  &a,
			}
			g := globals.GetGlobalRef()
			g.ArrayAddressList.PushFront(&jra)
			push(f, unsafe.Pointer(&jra))

			// The bytecode is followed by a two-byte index into the CP
			// which indicates what type the reference points to. We
			// don't presently check the type, so we skip over these
			// two bytes.
			f.PC += 2

		case ARRAYLENGTH: // OxBE get size of array
			ref := pop(f).(unsafe.Pointer)
			bAref := (*JacobinByteArray)(ref)
			if bAref == nil {
				exceptions.Throw(exceptions.NullPointerException, "Invalid (null) reference to an array")
				shutdown.Exit(shutdown.APP_EXCEPTION)
			}

			var size int64
			arrType := bAref.Type
			if arrType == BYTE {
				size = int64(len(*bAref.Arr))
			} else if arrType == INT {
				intRef := (*JacobinIntArray)(ref)
				size = int64(len(*intRef.Arr))
			} else if arrType == FLOAT {
				fltRef := (*JacobinFloatArray)(ref)
				size = int64(len(*fltRef.Arr))
			} else if arrType == REF {
				arrRef := (*JacobinRefArray)(ref)
				size = int64(len(*arrRef.Arr))
			} else {
				_ = log.Log("Invalid array type specified", log.SEVERE)
				return errors.New("error processing array")
			}
			push(f, size)

		case MULTIANEWARRAY: // 0xC5 create multi-dimensional array
			var arrayDesc string
			var arrayType uint8
			// var multiArray unsafe.Pointer = nil // the final array

			// The first two chars after the bytecode point to a
			// classref entry in the CP. In turn, it points to a
			// string describing the array. Of the form [[L or
			// similar, in which one [ is present for every dimension
			// followed by a single letter describing the type of
			// entry in the final dimension of the array. The letters
			// are the usual ones used in the JVM for primitives, etc.
			// as in: https://docs.oracle.com/javase/specs/jvms/se17/html/jvms-4.html#jvms-4.3.2-200
			CPslot := (int(f.Meth[f.PC+1]) * 256) + int(f.Meth[f.PC+2]) // next 2 bytes point to CP entry
			f.PC += 2
			CPentry := f.CP.CpIndex[CPslot]
			if CPentry.Type != classloader.ClassRef {
				return errors.New("multi-dimensional array presently supports classes only")
			} else {
				utf8Index := f.CP.ClassRefs[CPentry.Slot]
				arrayDesc = classloader.FetchUTF8stringFromCPEntryNumber(f.CP, utf8Index)
			}
			for i := 0; i < len(arrayDesc); i++ {
				if arrayDesc[i] != '[' {
					arrayType = arrayDesc[i]
				}
			}

			// get the number of dimensions, then pop off the operand
			// stack an int for every dimension, giving the size of that
			// dimension and put them into a slice that starts with
			// the highest dimension first. So a two-dimensional array
			// such as x[4][3], would have entries of 4 and 3 respectively
			// in the dimsizes slice.
			dimensionCount := int(f.Meth[f.PC+1])
			f.PC += 1
			dimSizes := make([]int64, dimensionCount)

			// the values on the operand stack give the last dimension
			// first when popped off the stack, so, they're stored here
			// in reverse order, so that dimSizes[0] will hold the first
			// dimenion.
			for i := dimensionCount - 1; i >= 0; i-- {
				dimSizes[i] = pop(f).(int64)
			}

			// A dimension of zero ends the dimensions, so we check
			// and cut off the dimensions below and includingthe 0-sized
			// one. Because this is almost certainly an error, we also
			// issue a warning.
			for i := range dimSizes {
				if dimSizes[i] == 0 {
					dimSizes = dimSizes[i+1:] // lop off the prev dims
					_ = log.Log("Multidimensional array with one dimension of size 0 encountered.",
						log.WARNING)
					break
				}
			}

			// Because of the possibility of a zero-sized dimension
			// affecting the valid number of dimensions, dimensionCount
			// can no longer be considered reliable. Use len(dimSizes).
			if len(dimSizes) == 2 { // 2-dim array is a special, trivial case
				multiArr, _ := Make2DimArray(dimSizes[0], dimSizes[1], arrayType)
				push(f, unsafe.Pointer(multiArr))
				f.PC += 1
				continue
			}

			var multiNewArray *JacobinArrRefArray
			var prev []*JacobinArrRefArray   // contains all the leaf nodes
			var newGen []*JacobinArrRefArray // new set of leaf nodes
			var i int                        // CURR: need to test 3D arrays
			for i = 0; i < len(dimSizes)-2; i++ {
				if i == 0 {
					multiNewArray = MakeArrRefArray(dimSizes[0])
					for j := 0; j < len(*multiNewArray.Arr); j++ {
						content := *multiNewArray.Arr
						element := content[j]
						prev = append(prev, &element)
					}
					continue
				} else {
					allPrev := len(prev)
					for m := 0; m < allPrev; m++ {
						// make all previous leaf elements now point to new array
						prev[i] = MakeArrRefArray(dimSizes[i])
						// all the elements of the new array are stored in newGen
						// then newGen will become prev
						newElements := *prev[i].Arr
						for _, v := range newElements {
							newGen = append(newGen, &v)
						}
					}
					prev = newGen
				}
			}

			for k := 0; k < len(prev); k++ {
				ptr, _ := Make2DimArray(dimSizes[i], dimSizes[i+1], arrayType)
				arrPtr := unsafe.Pointer(ptr)
				prev[k] = (*JacobinArrRefArray)(arrPtr)
			}

			multiArr, _ := Make2DimArray(dimSizes[0], dimSizes[1], arrayType)

			push(f, unsafe.Pointer(multiArr))
		case IFNULL: // 0xC6 jump if TOS holds a null address
			// null = 0, so we duplicate logic of IFEQ instruction
			value := pop(f).(int64)
			if value == 0 {
				jumpTo := (int16(f.Meth[f.PC+1]) * 256) + int16(f.Meth[f.PC+2])
				f.PC = f.PC + int(jumpTo) - 1
			} else {
				f.PC += 2
			}
		case IFNONNULL: // 0xC7 jump if TOS does not hold a null address
			// null = 0, so we duplicate logic of IFNE instruction
			value := pop(f).(int64)
			if value != 0 {
				jumpTo := (int16(f.Meth[f.PC+1]) * 256) + int16(f.Meth[f.PC+2])
				f.PC = f.PC + int(jumpTo) - 1
			} else {
				f.PC += 2
			}
		default:
			missingOpCode := fmt.Sprintf("%d (0x%X)", f.Meth[f.PC], f.Meth[f.PC])

			if int(f.Meth[f.PC]) < len(BytecodeNames) && int(f.Meth[f.PC]) > 0 {
				missingOpCode += fmt.Sprintf(" (%s)", BytecodeNames[f.Meth[f.PC]])
			}

			msg := fmt.Sprintf("Invalid bytecode found: %s at location %d in method %s() of class %s\n",
				missingOpCode, f.PC, f.MethName, f.ClName)
			_ = log.Log(msg, log.SEVERE)
			return errors.New("invalid bytecode encountered")
		}
		f.PC += 1
	}
	return nil
}

// pop from the operand stack. TODO: need to put in checks for invalid pops
func pop(f *frames.Frame) interface{} {
	value := f.OpStack[f.TOS]
	f.TOS -= 1
	return value
}

// returns the value at the top of the stack without popping it off.
func peek(f *frames.Frame) interface{} {
	return f.OpStack[f.TOS]
}

// push onto the operand stack
func push(f *frames.Frame, x interface{}) {
	f.TOS += 1
	f.OpStack[f.TOS] = x
}

func add[N frames.Number](num1, num2 N) N {
	return num1 + num2
}

// multiply two numbers
func multiply[N frames.Number](num1, num2 N) N {
	return num1 * num2
}

func subtract[N frames.Number](num1, num2 N) N {
	return num1 - num2
}

// converts an interface{} value to int8. Used for BASTORE
func convertInterfaceToInt8(val interface{}) int8 {
	switch t := val.(type) {
	case int64:

		return int8(t)
	case int:
		return int8(t)
	case int8:
		return t
	}
	return 0
}<|MERGE_RESOLUTION|>--- conflicted
+++ resolved
@@ -122,27 +122,6 @@
 		return err
 	}
 
-<<<<<<< HEAD
-    // the frame's method is not a golang method, so it's Java bytecode, which
-    // is interpreted in the rest of this function.
-    for f.PC < len(f.Meth) {
-        if MainThread.Trace {
-            wstr2 := ""
-            for j := -1; j < f.TOS; j++ {
-                wstr2 += fmt.Sprintf(" %v(%T)", f.OpStack[f.TOS], f.OpStack[f.TOS])
-            }
-            wstr := "class: "+f.ClName+
-                ", meth: "+f.MethName+
-                ", pc: "+strconv.Itoa(f.PC)+
-                ", inst: "+BytecodeNames[int(f.Meth[f.PC])]+
-                ", tos: "+strconv.Itoa(f.TOS)
-            if len(wstr2) > 0 {
-                wstr += ", stack:" + wstr2
-            }           
-            _ = log.Log(wstr, log.TRACE_INST)
-        }
-        switch f.Meth[f.PC] { // cases listed in numerical value of opcode
-=======
 	// the frame's method is not a golang method, so it's Java bytecode, which
 	// is interpreted in the rest of this function.
 	for f.PC < len(f.Meth) {
@@ -165,7 +144,7 @@
 			_ = log.Log(traceInfo, log.TRACE_INST)
 		}
 		switch f.Meth[f.PC] { // cases listed in numerical value of opcode
->>>>>>> 9e543688
+
 		case NOP:
 			break
 		case ACONST_NULL: // 0x01   (push null onto opStack)
