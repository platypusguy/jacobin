--- conflicted
+++ resolved
@@ -198,27 +198,17 @@
 				errMsg := fmt.Sprintf("com.sun.jdi.NativeMethodException in thread: %s, %s():\n",
 					threadName, funcName)
 				errMsg = errMsg + errorDetails
-<<<<<<< HEAD
-				status := exceptions.ThrowEx(errBlk.ExceptionType, errMsg, f)
+				status := exceptions.ThrowEx(errBlk.ExceptionType, errorDetails, f)
 				if status != exceptions.Caught {
 					return errors.New(errMsg) // applies only if in test
-=======
-				status := exceptions.ThrowEx(errBlk.ExceptionType, errorDetails, f)
-				if status == exceptions.Caught {
-					// Unit test or not, runGmethod needs a non-nil return when an exception is caught.
-					return errors.New(errMsg)
->>>>>>> a85b892b
-				}
-				// Unit testing only: Arrive here for uncaught exception.
+				}
 
 			case error:
 				errMsg := (err.(error)).Error()
 				status := exceptions.ThrowEx(excNames.NativeMethodException, errMsg, f)
-				if status == exceptions.Caught {
-					// Unit test or not, runGmethod needs a non-nil return when an exception is caught.
-					return err.(error)
-				}
-				// Unit testing only: Arrive here for uncaught exception.
+				if status != exceptions.Caught {
+					return err.(error) // applies only if in test
+				}
 			}
 		}
 
