/*
 * Jacobin VM - A Java virtual machine
 * Copyright (c) 2022 by the Jacobin authors. All rights reserved.
 * Licensed under Mozilla Public License 2.0 (MPL 2.0)
 */

package jvm

import (
	"container/list"
	"errors"
	"fmt"
	"jacobin/classloader"
	"jacobin/exceptions"
	"jacobin/frames"
	"jacobin/globals"
	"jacobin/log"
	"jacobin/shutdown"
	"jacobin/thread"
	"jacobin/util"
	"math"
	"strconv"
	"unsafe"
)

var MainThread thread.ExecThread

// StartExec is where execution begins. It initializes various structures, such as
// the MTable, then using the passed-in name of the starting class, finds its main() method
// in the method area (it's guaranteed to already be loaded), grabs the executable
// bytes, creates a thread of execution, pushes the main() frame onto the JVM stack
// and begins execution.
func StartExec(className string, globals *globals.Globals) error {
	// initialize the MTable
	classloader.MTable = make(map[string]classloader.MTentry)
	classloader.MTableLoadNatives()

	me, err := classloader.FetchMethodAndCP(className, "main", "([Ljava/lang/String;)V")
	if err != nil {
		return errors.New("Class not found: " + className + ".main()")
	}

	m := me.Meth.(classloader.JmEntry)
	f := frames.CreateFrame(m.MaxStack) // create a new frame
	f.MethName = "main"
	f.ClName = className
	f.CP = m.Cp                        // add its pointer to the class CP
	for i := 0; i < len(m.Code); i++ { // copy the bytecodes over
		f.Meth = append(f.Meth, m.Code[i])
	}

	// allocate the local variables
	for k := 0; k < m.MaxLocals; k++ {
		f.Locals = append(f.Locals, 0)
	}

	// create the first thread and place its first frame on it
	MainThread = thread.CreateThread()
	MainThread.Stack = frames.CreateFrameStack()
	MainThread.ID = thread.AddThreadToTable(&MainThread, &globals.Threads)

	tracing := false
	trace, exists := globals.Options["-trace"]
	if exists {
		tracing = trace.Set
	}
	MainThread.Trace = tracing
	f.Thread = MainThread.ID

	if frames.PushFrame(MainThread.Stack, f) != nil {
		_ = log.Log("Memory exceptions allocating frame on thread: "+strconv.Itoa(MainThread.ID), log.SEVERE)
		return errors.New("outOfMemory Exception")
	}

	err = runThread(&MainThread)
	if err != nil {
		return err
	}
	return nil
}

// Point the thread to the top of the frame stack and tell it to run from there.
func runThread(t *thread.ExecThread) error {
	for t.Stack.Len() > 0 {
		err := runFrame(t.Stack)
		if err != nil {
			return err
		}

		if t.Stack.Len() == 1 { // true when the last executed frame was main()
			return nil
		}
	}
	return nil
}

// runFrame() is the principal execution function in Jacobin. It first tests for a
// golang function in the present frame. If it is a golang function, it's sent to
// a different function for execution. Otherwise, bytecode interpretation takes
// place through a giant switch statement.
func runFrame(fs *list.List) error {
	// the current frame is always the head of the linked list of frames.
	// the next statement converts the address of that frame to the more readable 'f'
	f := fs.Front().Value.(*frames.Frame)

	// if the frame contains a golang method, execute it using runGframe(),
	// which returns a value (possibly nil) and an exceptions code. Presuming no exceptions,
	// if the return value (here, retval) is not nil, it is placed on the stack
	// of the calling frame.
	if f.Ftype == 'G' {
		retval, slotCount, err := runGframe(f)

		if retval != nil {
			f = fs.Front().Next().Value.(*frames.Frame)
			push(f, retval.(int64)) // if slotCount = 1

			if slotCount == 2 {
				push(f, retval.(int64)) // push a second time, if a long, double, etc.
			}
		}
		return err
	}

	// the frame's method is not a golang method, so it's Java bytecode, which
	// is interpreted in the rest of this function.
	for f.PC < len(f.Meth) {
		if MainThread.Trace {
			_ = log.Log("class: "+f.ClName+
				", meth: "+f.MethName+
				", pc: "+strconv.Itoa(f.PC)+
				", inst: "+BytecodeNames[int(f.Meth[f.PC])]+
				", tos: "+strconv.Itoa(f.TOS),
				log.TRACE_INST)
		}
		switch f.Meth[f.PC] { // cases listed in numerical value of opcode
		case NOP:
			break
		case ICONST_N1: //	0x02	(push -1 onto opStack)
			push(f, int64(-1))
		case ICONST_0: // 	0x03	(push int 0 onto opStack)
			push(f, int64(0))
		case ICONST_1: //  	0x04	(push int 1 onto opStack)
			push(f, int64(1))
		case ICONST_2: //   0x05	(push 2 onto opStack)
			push(f, int64(2))
		case ICONST_3: //   0x06	(push 3 onto opStack)
			push(f, int64(3))
		case ICONST_4: //   0x07	(push 4 onto opStack)
			push(f, int64(4))
		case ICONST_5: //   0x08	(push 5 onto opStack)
			push(f, int64(5))
		case LCONST_0: //   0x09    (push long 0 onto opStack)
			push(f, int64(0)) // b/c longs take two slots on the stack, it's pushed twice
			push(f, int64(0))
		case LCONST_1: //   0x0A    (push long 1 on to opStack)
			push(f, int64(1)) // b/c longs take two slots on the stack, it's pushed twice
			push(f, int64(1))
		case BIPUSH: //	0x10	(push the following byte as an int onto the stack)
			push(f, int64(f.Meth[f.PC+1]))
			f.PC += 1
		case SIPUSH: //	0x11	(create int from next two bytes and push the int)
			value := (int(f.Meth[f.PC+1]) * 256) + int(f.Meth[f.PC+2])
			f.PC += 2
			push(f, int64(value))
		case LDC: // 	0x12   	(push constant from CP indexed by next byte)
			idx := f.Meth[f.PC+1]
			f.PC += 1

			CPe := FetchCPentry(f.CP, int(idx))
			if CPe.entryType != 0 && // 0 = error
				// Note: an invalid CP entry causes a java.lang.Verify error and
				//       is caught before execution of the program beings.
				// This instruction does not load longs or doubles
				CPe.entryType != classloader.DoubleConst &&
				CPe.entryType != classloader.LongConst { // if no error
				if CPe.retType == IS_INT64 {
					push(f, CPe.intVal)
				} else if CPe.retType == IS_FLOAT64 {
					push(f, CPe.floatVal)
				} else if CPe.retType == IS_STRUCT_ADDR || CPe.retType == IS_STRING_ADDR {
					push(f, int64(CPe.addrVal))
				}
			} else { // TODO: Determine what exception to throw
				exceptions.Throw(exceptions.InaccessibleObjectException, "Invalid type for LDC2_W instruction")
				shutdown.Exit(shutdown.APP_EXCEPTION)
			}

		case LDC_W: // 	0x13	(push constant from CP indexed by next two bytes)
			idx := (int(f.Meth[f.PC+1]) * 256) + int(f.Meth[f.PC+2])
			f.PC += 2

			CPe := FetchCPentry(f.CP, idx)
			if CPe.entryType != 0 && // this instruction does not load longs or doubles
				CPe.entryType != classloader.DoubleConst &&
				CPe.entryType != classloader.LongConst { // if no error
				if CPe.retType == IS_INT64 {
					push(f, CPe.intVal)
				} else if CPe.retType == IS_FLOAT64 {
					push(f, CPe.floatVal)
				} else {
					push(f, CPe.addrVal)
				}
			} else { // TODO: Determine what exception to throw
				exceptions.Throw(exceptions.InaccessibleObjectException, "Invalid type for LDC2_W instruction")
				shutdown.Exit(shutdown.APP_EXCEPTION)
			}
		case LDC2_W: // 0x14 	(push long or double from CP indexed by next two bytes)
			idx := (int(f.Meth[f.PC+1]) * 256) + int(f.Meth[f.PC+2])
			f.PC += 2

			CPe := FetchCPentry(f.CP, idx)
			if CPe.retType == IS_INT64 { // push value twice (due to 64-bit width)
				push(f, CPe.intVal)
				push(f, CPe.intVal)
			} else if CPe.retType == IS_FLOAT64 {
				push(f, CPe.floatVal)
				push(f, CPe.floatVal)
			} else { // TODO: Determine what exception to throw
				exceptions.Throw(exceptions.InaccessibleObjectException, "Invalid type for LDC2_W instruction")
				shutdown.Exit(shutdown.APP_EXCEPTION)
			}
		case ILOAD, // 0x15	(push int from local var, using next byte as index)
			FLOAD, //  0x17 (push float from local var, using next byte as index)
			ALOAD: //  0x19 (push ref from local var, using next byte as index)
			index := int(f.Meth[f.PC+1])
			f.PC += 1
			push(f, f.Locals[index])
		case LLOAD: // 0x16 (push long from local var, using next byte as index)
			index := int(f.Meth[f.PC+1])
			f.PC += 1
			val := f.Locals[index].(int64)
			push(f, val)
			push(f, val) // push twice due to item being 64 bits wide
		case DLOAD: // 0x18 (push double from local var, using next byte as index)
			index := int(f.Meth[f.PC+1])
			f.PC += 1
			val := f.Locals[index].(float64)
			push(f, val)
			push(f, val) // push twice due to item being 64 bits wide
		case ILOAD_0: // 	0x1A    (push local variable 0)
			push(f, f.Locals[0].(int64))
		case ILOAD_1: //    OX1B    (push local variable 1)
			push(f, f.Locals[1].(int64))
		case ILOAD_2: //    0X1C    (push local variable 2)
			push(f, f.Locals[2].(int64))
		case ILOAD_3: //  	0x1D   	(push local variable 3)
			push(f, f.Locals[3].(int64))
		// LLOAD use two slots, so the same value is pushed twice
		case LLOAD_0: //	0x1E	(push local variable 0, as long)
			push(f, f.Locals[0].(int64))
			push(f, f.Locals[0].(int64))
		case LLOAD_1: //	0x1F	(push local variable 1, as long)
			push(f, f.Locals[1].(int64))
			push(f, f.Locals[1].(int64))
		case LLOAD_2: //	0x20	(push local variable 2, as long)
			push(f, f.Locals[2].(int64))
			push(f, f.Locals[2].(int64))
		case LLOAD_3: //	0x21	(push local variable 3, as long)
			push(f, f.Locals[3].(int64))
			push(f, f.Locals[3].(int64))
		case DLOAD_0: //	0x26	(push local variable 0, as double)
			push(f, f.Locals[0])
			push(f, f.Locals[0])
		case DLOAD_1: //	0x27	(push local variable 1, as double)
			push(f, f.Locals[1])
			push(f, f.Locals[1])
		case DLOAD_2: //	0x28	(push local variable 2, as double)
			push(f, f.Locals[2])
			push(f, f.Locals[2])
		case DLOAD_3: //	0x29	(push local variable 3, as double)
			push(f, f.Locals[3])
			push(f, f.Locals[3])
		case ALOAD_0: //	0x2A	(push reference stored in local variable 0)
			push(f, f.Locals[0])
		case ALOAD_1: //	0x2B	(push reference stored in local variable 1)
			push(f, f.Locals[1])
		case ALOAD_2: //	0x2C    (push reference stored in local variable 2)
			push(f, f.Locals[2])
		case ALOAD_3: //	0x2D	(push reference stored in local variable 3)
			push(f, f.Locals[3])
		case ISTORE, //  0x36 	(store popped top of stack int into local[index])
			LSTORE, //  0x37 (store popped top of stack long into local[index])
			ASTORE: //  0x3A (store popped top of stack ref into localc[index])
			bytecode := f.Meth[f.PC]
			index := int(f.Meth[f.PC+1])
			f.PC += 1
			f.Locals[index] = pop(f).(int64)
			// longs and doubles are stored in localvar[x] and again in localvar[x+1]
			if bytecode == LSTORE {
				f.Locals[index+1] = pop(f).(int64)
			}
		case FSTORE: //  0x38 (store popped top of stack float into local[index])
			index := int(f.Meth[f.PC+1])
			f.PC += 1
			f.Locals[index] = pop(f).(float64)
		case DSTORE: //  0x39 (store popped top of stack double into local[index])
			index := int(f.Meth[f.PC+1])
			f.PC += 1
			f.Locals[index] = pop(f).(float64)
			// longs and doubles are stored in localvar[x] and again in localvar[x+1]
			f.Locals[index+1] = pop(f).(float64)
		case ISTORE_0: //   0x3B    (store popped top of stack int into local 0)
			f.Locals[0] = pop(f).(int64)
		case ISTORE_1: //   0x3C   	(store popped top of stack int into local 1)
			f.Locals[1] = pop(f).(int64)
		case ISTORE_2: //   0x3D   	(store popped top of stack int into local 2)
			f.Locals[2] = pop(f).(int64)
		case ISTORE_3: //   0x3E    (store popped top of stack int into local 3)
			f.Locals[3] = pop(f).(int64)
		case LSTORE_0: //   0x3F    (store long from top of stack into locals 0 and 1)
			var v = pop(f).(int64)
			f.Locals[0] = v
			f.Locals[1] = v
			pop(f)
		case LSTORE_1: //   0x40    (store long from top of stack into locals 1 and 2)
			var v = pop(f).(int64)
			f.Locals[1] = v
			f.Locals[2] = v
			pop(f)
		case LSTORE_2: //   0x41    (store long from top of stack into locals 2 and 3)
			var v = pop(f).(int64)
			f.Locals[2] = v
			f.Locals[3] = v
			pop(f)
		case LSTORE_3: //   0x42    (store long from top of stack into locals 3 and 4)
			var v = pop(f).(int64)
			f.Locals[3] = v
			f.Locals[4] = v
			pop(f)
		case FSTORE_0:
			f.Locals[0] = pop(f).(float64)
		case FSTORE_1:
			f.Locals[1] = pop(f).(float64)
		case FSTORE_2:
			f.Locals[2] = pop(f).(float64)
		case FSTORE_3:
			f.Locals[3] = pop(f).(float64)
		case FLOAD_0:
			push(f, f.Locals[0])
		case FLOAD_1:
			push(f, f.Locals[1])
		case FLOAD_2:
			push(f, f.Locals[2])
		case FLOAD_3:
			push(f, f.Locals[3])
		case F2D:
			floatVal := pop(f).(float64)
			push(f, floatVal)
			push(f, floatVal)
		case F2I:
			floatVal := pop(f).(float64)
			push(f, math.Trunc(floatVal))
		case F2L:
			floatVal := pop(f).(float64)
			truncated := math.Trunc(floatVal)
			push(f, truncated)
			push(f, truncated)
		case FADD:
			lhs := pop(f).(float64)
			rhs := pop(f).(float64)
			push(f, float32(lhs+rhs))
		case FSUB:
			i2 := pop(f).(float64)
			i1 := pop(f).(float64)
			diff := subtract(i1, i2)
			push(f, float32(diff))
		case FDIV:
			val1 := pop(f).(float64)
			val2 := pop(f).(float64)
			if val1 == 0.0 {
				if val2 == 0.0 {
					push(f, float32(math.NaN()))
				} else if math.Signbit(val1) {
					push(f, float32(math.Inf(1)))
				} else {
					push(f, float32(math.Inf(-1)))
				}
			} else {
				push(f, float32(val2/val1))
			}
		case FMUL:
			val1 := pop(f).(float64)
			val2 := pop(f).(float64)
			push(f, float32(val1*val2))
		case FNEG: //	0x76	(negate a float)
			val := pop(f).(float64)
			push(f, float32(-val))
		case FREM:
			val1 := pop(f).(float64)
			val2 := pop(f).(float64)
			push(f, float32(math.Remainder(val2, val1)))
		case ASTORE_0: //	0x4B	(pop reference into local variable 0)
			f.Locals[0] = pop(f).(int64)
		case ASTORE_1: //   0x4C	(pop reference into local variable 1)
			f.Locals[1] = pop(f).(int64)
		case ASTORE_2: // 	0x4D	(pop reference into local variable 2)
			f.Locals[2] = pop(f).(int64)
		case ASTORE_3: //	0x4E	(pop reference into local variable 3)
			f.Locals[3] = pop(f).(int64)
		case DUP: // 0x59 			(push an item equal to the current top of the stack
			push(f, peek(f))
		case DUP_X1: // 0x5A		(Duplicate the top stack value and insert two values down)
			top := pop(f)
			next := pop(f)
			push(f, top)
			push(f, next)
			push(f, top)
		case SWAP: // 0x5C 	(swap top two items on stack)
			top := pop(f)
			next := pop(f)
			push(f, top)
			push(f, next)
		case POP: // 0x57 	(pop an item off the stack and discard it)
			pop(f)
		case POP2: // 0x58	(pop 2 itmes from stack and discard them)
			pop(f)
			pop(f)
		case IADD: //  0x60		(add top 2 integers on operand stack, push result)
			i2 := pop(f).(int64)
			i1 := pop(f).(int64)
			sum := add(i1, i2)
			push(f, sum)
		case LADD: //  0x61     (add top 2 longs on operand stack, push result)
			l2 := pop(f).(int64) //    longs occupy two slots, hence double pushes and pops
			pop(f)
			l1 := pop(f).(int64)
			pop(f)
			sum := add(l1, l2)
			push(f, sum)
			push(f, sum)
		case ISUB: //  0x64	(subtract top 2 integers on operand stack, push result)
			i2 := pop(f).(int64)
			i1 := pop(f).(int64)
			diff := subtract(i1, i2)
			push(f, diff)
		case LSUB: //  0x65 (subtract top 2 longs on operand stack, push result)
			i2 := pop(f).(int64) //    longs occupy two slots, hence double pushes and pops
			pop(f)
			i1 := pop(f).(int64)
			pop(f)
			diff := subtract(i1, i2)

			push(f, diff)
			push(f, diff)
		case IMUL: //  0x68  	(multiply 2 integers on operand stack, push result)
			i2 := pop(f).(int64)
			i1 := pop(f).(int64)
			product := multiply(i1, i2)

			push(f, product)
		case LMUL: //  0x69     (multiply 2 longs on operand stack, push result)
			l2 := pop(f).(int64) //    longs occupy two slots, hence double pushes and pops
			pop(f)
			l1 := pop(f).(int64)
			pop(f)
			product := multiply(l1, l2)

			push(f, product)
			push(f, product)
		case IDIV: //  0x6C (integer divide tos-1 by tos)
			val1 := pop(f).(int64)
			if val1 == 0 {
				exceptions.Throw(exceptions.ArithmeticException, "Arithmetic Exception: divide by zero")
				shutdown.Exit(shutdown.APP_EXCEPTION)
			} else {
				val2 := pop(f).(int64)
				push(f, val2/val1)
			}
		case LDIV: //  0x6D   (long divide tos-2 by tos)
			val2 := pop(f).(int64)
			pop(f) //    longs occupy two slots, hence double pushes and pops
			if val2 == 0 {
				exceptions.Throw(exceptions.ArithmeticException, "Arithmetic Exception: divide by zero")
				shutdown.Exit(shutdown.APP_EXCEPTION)
			} else {
				val1 := pop(f).(int64)
				pop(f)
				res := val1 / val2
				push(f, res)
				push(f, res)
			}
		case LREM: // 	0x71	(remainder after long division)
			val2 := pop(f).(int64)
			pop(f) //    longs occupy two slots, hence double pushes and pops
			if val2 == 0 {
				exceptions.Throw(exceptions.ArithmeticException, "Arithmetic Exception: divide by zero")
				shutdown.Exit(shutdown.APP_EXCEPTION)
			} else {
				val1 := pop(f).(int64)
				pop(f)
				res := val1 % val2
				push(f, res)
				push(f, res)
			}
		case INEG: //	0x74 	(negate an int)
			val := pop(f).(int64)
			push(f, -val)
		case LNEG: //   0x75	(negate a long)
			val := pop(f).(int64)
			pop(f) // pop a second time because it's a long, which occupies 2 slots
			val = val * (-1)
			push(f, val)
			push(f, val)
<<<<<<< HEAD
=======
		// case FNEG: //	0x76	(negate a float)
		// 	val := float64(pop(f))
		// 	val = val * (-1.0)
		// 	push(f, val)
>>>>>>> 4d4b338c
		case LSHL: // 	0x79	(shift value1 (long) left by value2 (int) bits)
			shiftBy := pop(f).(int64)
			ushiftBy := uint64(shiftBy) & 0x3f // must be unsigned in golang; 0-63 bits per JVM
			val1 := pop(f).(int64)
			pop(f)
			val3 := val1 << ushiftBy
			push(f, val3)
			push(f, val3)
		case LSHR, // 	0x7B	(shift value1 (long) right by value2 (int) bits)
			LUSHR: // 	0x70
			shiftBy := pop(f).(int64)
			ushiftBy := uint64(shiftBy) & 0x3f // must be unsigned in golang; 0-63 bits per JVM
			val1 := pop(f).(int64)
			pop(f)
			val3 := val1 >> ushiftBy
			push(f, val3)
			push(f, val3)
		case IAND: //	0x7E	(logical and of two ints, push result)
			val1 := pop(f).(int64)
			val2 := pop(f).(int64)
			push(f, val1&val2)
		case LAND: //   0x7F    (logical and of two longs, push result)
			val1 := pop(f).(int64)
			pop(f)
			val2 := pop(f).(int64)
			pop(f)
			val3 := val1 & val2
			push(f, val3)
			push(f, val3)
		case IOR: // 0x 80 (logical OR of two ints, push result)
			val1 := pop(f).(int64)
			val2 := pop(f).(int64)
			push(f, val1|val2)
		case LOR: // 0x81  (logical OR of two longs, push result)
			val1 := pop(f).(int64)
			pop(f)
			val2 := pop(f).(int64)
			pop(f)
			val3 := val1 | val2
			push(f, val3)
			push(f, val3)
		case IXOR: // 	0x82	(logical XOR of two ints, push result)
			val1 := pop(f).(int64)
			val2 := pop(f).(int64)
			push(f, val1^val2)
		case LXOR: // 	0x83  	(logical XOR of two longs, push result)
			val1 := pop(f).(int64)
			pop(f)
			val2 := pop(f).(int64)
			pop(f)
			val3 := val1 ^ val2
			push(f, val3)
			push(f, val3)
		case IINC: // 	0x84    (increment local variable by a constant)
			localVarIndex := int64(f.Meth[f.PC+1])
			constAmount := int64(f.Meth[f.PC+2])
			f.PC += 2
			orig := f.Locals[localVarIndex].(int64)
			f.Locals[localVarIndex] = orig + constAmount
		case I2L: // 	0x85     (convert int to long)
			val := pop(f).(int64)
			push(f, val) // all ints are 64-bits wide so already longs,
			push(f, val) // so push the int a second time
		case L2I: // 	0x88 	(convert long to int)
			longVal := pop(f).(int64)
			pop(f)
			intVal := longVal << 32 // remove high-end 4 bytes. this maintains the sign
			intVal >>= 32
			push(f, intVal)
		case L2F: // 	0x89 	(convert long to float)
			longVal := pop(f).(int64)
			pop(f)
			float32Val := float32(longVal) //
			float64Val := float64(float32Val)
			push(f, float64Val) // floats tke up only 1 slot in the JVM
		case L2D: // 	0x8A (convert long to double)
			longVal := pop(f).(int64)
			pop(f)
			dblVal := float64(longVal)
			push(f, dblVal)
			push(f, dblVal)
		case LCMP: // 0x94 (compare two longs, push int -1, 0, or 1, depending on result)
			value2 := pop(f).(int64)
			pop(f)
			value1 := pop(f).(int64)
			pop(f)
			if value1 == value2 {
				push(f, int64(0))
			} else if value1 > value2 {
				push(f, int64(1))
			} else {
				push(f, int64(-1))
			}
		case IFEQ: // 0x99 pop int, if it's == 0, go to the jump location
			// specified in the next two bytes
			value := pop(f).(int64)
			if value == 0 {
				jumpTo := (int16(f.Meth[f.PC+1]) * 256) + int16(f.Meth[f.PC+2])
				f.PC = f.PC + int(jumpTo) - 1
			} else {
				f.PC += 2
			}
		case IFNE: // 0x9A pop int, it it's !=0, go to the jump location
			// specified in the next two bytes
			value := pop(f).(int64)
			if value != 0 {
				jumpTo := (int16(f.Meth[f.PC+1]) * 256) + int16(f.Meth[f.PC+2])
				f.PC = f.PC + int(jumpTo) - 1
			} else {
				f.PC += 2
			}
		case IFLT: // 0x9B pop int, if it's < 0, go to the jump location
			// specified in the next two bytes
			value := pop(f).(int64)
			if value < 0 {
				jumpTo := (int16(f.Meth[f.PC+1]) * 256) + int16(f.Meth[f.PC+2])
				f.PC = f.PC + int(jumpTo) - 1
			} else {
				f.PC += 2
			}
		case IFGE: // 0x9C pop int, if it's >= 0, go to the jump location
			// specified in the next two bytes
			value := pop(f).(int64)
			if value >= 0 {
				jumpTo := (int16(f.Meth[f.PC+1]) * 256) + int16(f.Meth[f.PC+2])
				f.PC = f.PC + int(jumpTo) - 1
			} else {
				f.PC += 2
			}
		case IFGT: // 0x9D pop int, if it's > 0, go to the jump location
			// specified in the next two bytes
			value := pop(f).(int64)
			if value > 0 {
				jumpTo := (int16(f.Meth[f.PC+1]) * 256) + int16(f.Meth[f.PC+2])
				f.PC = f.PC + int(jumpTo) - 1
			} else {
				f.PC += 2
			}
		case IFLE: // 0x9E pop int, if it's <= 0, go to the jump location
			// specified in the next two bytes
			value := pop(f).(int64)
			if value <= 0 {
				jumpTo := (int16(f.Meth[f.PC+1]) * 256) + int16(f.Meth[f.PC+2])
				f.PC = f.PC + int(jumpTo) - 1
			} else {
				f.PC += 2
			}
		case IF_ICMPEQ: //  0x9F 	(jump if top two ints are equal)
			val2 := pop(f).(int64)
			val1 := pop(f).(int64)
			if int32(val1) == int32(val2) { // if comp succeeds, next 2 bytes hold instruction index
				jumpTo := (int16(f.Meth[f.PC+1]) * 256) + int16(f.Meth[f.PC+2])
				f.PC = f.PC + int(jumpTo) - 1 // -1 b/c on the next iteration, pc is bumped by 1
			} else {
				f.PC += 2
			}
		case IF_ICMPNE: //  0xA0    (jump if top two ints are not equal)
			val2 := pop(f).(int64)
			val1 := pop(f).(int64)
			if int32(val1) != int32(val2) { // if comp succeeds, next 2 bytes hold instruction index
				jumpTo := (int16(f.Meth[f.PC+1]) * 256) + int16(f.Meth[f.PC+2])
				f.PC = f.PC + int(jumpTo) - 1 // -1 b/c on the next iteration, pc is bumped by 1
			} else {
				f.PC += 2
			}
		case IF_ICMPLT: //  0xA1    (jump if popped val1 < popped val2)
			val2 := pop(f).(int64)
			val1 := pop(f).(int64)
			val1a := val1
			val2a := val2
			if val1a < val2a { // if comp succeeds, next 2 bytes hold instruction index
				jumpTo := (int16(f.Meth[f.PC+1]) * 256) + int16(f.Meth[f.PC+2])
				f.PC = f.PC + int(jumpTo) - 1 // -1 b/c on the next iteration, pc is bumped by 1
			} else {
				f.PC += 2
			}
		case IF_ICMPGE: //  0xA2    (jump if popped val1 >= popped val2)
			val2 := pop(f).(int64)
			val1 := pop(f).(int64)
			if val1 >= val2 { // if comp succeeds, next 2 bytes hold instruction index
				jumpTo := (int16(f.Meth[f.PC+1]) * 256) + int16(f.Meth[f.PC+2])
				f.PC = f.PC + int(jumpTo) - 1 // -1 b/c on the next iteration, pc is bumped by 1
			} else {
				f.PC += 2
			}
		case IF_ICMPGT: //  0xA3    (jump if popped val1 > popped val2)
			val2 := pop(f).(int64)
			val1 := pop(f).(int64)
			if int32(val1) > int32(val2) { // if comp succeeds, next 2 bytes hold instruction index
				jumpTo := (int16(f.Meth[f.PC+1]) * 256) + int16(f.Meth[f.PC+2])
				f.PC = f.PC + int(jumpTo) - 1 // -1 b/c on the next iteration, pc is bumped by 1
			} else {
				f.PC += 2
			}
		case IF_ICMPLE: //	0xA4	(jump if popped val1 <= popped val2)
			val2 := pop(f).(int64)
			val1 := pop(f).(int64)
			if val1 <= val2 { // if comp succeeds, next 2 bytes hold instruction index
				jumpTo := (int16(f.Meth[f.PC+1]) * 256) + int16(f.Meth[f.PC+2])
				f.PC = f.PC + int(jumpTo) - 1 // -1 b/c on the next iteration, pc is bumped by 1
			} else {
				f.PC += 2
			}
		case GOTO: // 0xA7     (goto an instruction)
			jumpTo := (int16(f.Meth[f.PC+1]) * 256) + int16(f.Meth[f.PC+2])
			f.PC = f.PC + int(jumpTo) - 1 // -1 because this loop will increment f.PC by 1
		case IRETURN: // 0xAC (return an int and exit current frame)
			valToReturn := pop(f)
			f = fs.Front().Next().Value.(*frames.Frame)
			push(f, valToReturn) // TODO: check what happens when main() ends on IRETURN
			return nil
		case LRETURN: // 0xAD (return a long and exit current frame)
			valToReturn := pop(f).(int64)
			f = fs.Front().Next().Value.(*frames.Frame)
			push(f, valToReturn) // pushed twice b/c a long uses two slots
			push(f, valToReturn)
			return nil
		case DRETURN: // 0xAF (return a double and exit current frame)
			valToReturn := pop(f).(float64)
			f = fs.Front().Next().Value.(*frames.Frame)
			push(f, valToReturn) // pushed twice b/c a float uses two slots
			push(f, valToReturn)
			return nil
		case FRETURN:
			valToReturn := pop(f).(float64)
			f = fs.Front().Next().Value.(*frames.Frame)
			push(f, valToReturn)
			return nil
		case RETURN: // 0xB1    (return from void function)
			f.TOS = -1 // empty the stack
			return nil
		case GETSTATIC: // 0xB2		(get static field)
			// TODO: getstatic will instantiate a static class if it's not already instantiated
			// that logic has not yet been implemented and the code here is simply a reasonable
			// placeholder, which consists of creating a struct that holds most of the needed info
			// puts it into a slice of such static fields and pushes the index of this item in the slice
			// onto the stack of the frame.
			CPslot := (int(f.Meth[f.PC+1]) * 256) + int(f.Meth[f.PC+2]) // next 2 bytes point to CP entry
			f.PC += 2
			CPentry := f.CP.CpIndex[CPslot]
			if CPentry.Type != classloader.FieldRef { // the pointed-to CP entry must be a field reference
				return fmt.Errorf("Expected a field ref on getstatic, but got %d in"+
					"location %d in method %s of class %s\n",
					CPentry.Type, f.PC, f.MethName, f.ClName)
			}

			// get the field entry
			field := f.CP.FieldRefs[CPentry.Slot]

			// get the class entry from the field entry for this field. It's the class name.
			classRef := field.ClassIndex
			classNameIndex := f.CP.ClassRefs[f.CP.CpIndex[classRef].Slot]
			classNameEntry := f.CP.CpIndex[classNameIndex]
			className := f.CP.Utf8Refs[classNameEntry.Slot]
			// println("Field name: " + className)

			// process the name and type entry for this field
			nAndTindex := field.NameAndType
			nAndTentry := f.CP.CpIndex[nAndTindex]
			nAndTslot := nAndTentry.Slot
			nAndT := f.CP.NameAndTypes[nAndTslot]
			fieldNameIndex := nAndT.NameIndex
			fieldName := classloader.FetchUTF8stringFromCPEntryNumber(f.CP, fieldNameIndex)
			fieldName = className + "." + fieldName

			// was this static field previously loaded? Is so, get its location and move on.
			prevLoaded, ok := classloader.Statics[fieldName]
			if ok { // if preloaded, then push the index into the array of constant fields
				push(f, prevLoaded)
				break
			}

			fieldTypeIndex := nAndT.DescIndex
			fieldType := classloader.FetchUTF8stringFromCPEntryNumber(f.CP, fieldTypeIndex)
			// println("full field name: " + fieldName + ", type: " + fieldType)
			newStatic := classloader.Static{
				Class:     'L',
				Type:      fieldType,
				ValueRef:  "",
				ValueInt:  0,
				ValueFP:   0,
				ValueStr:  "",
				ValueFunc: nil,
				CP:        f.CP,
			}
			classloader.StaticsArray = append(classloader.StaticsArray, newStatic)
			classloader.Statics[fieldName] = int64(len(classloader.StaticsArray) - 1)

			// push the pointer to the stack of the frame
			push(f, int64(len(classloader.StaticsArray)-1))

		case INVOKEVIRTUAL: // 	0xB6 invokevirtual (create new frame, invoke function)
			CPslot := (int(f.Meth[f.PC+1]) * 256) + int(f.Meth[f.PC+2]) // next 2 bytes point to CP entry
			f.PC += 2
			CPentry := f.CP.CpIndex[CPslot]
			if CPentry.Type != classloader.MethodRef { // the pointed-to CP entry must be a method reference
				return fmt.Errorf("Expected a method ref for invokevirtual, but got %d in"+
					"location %d in method %s of class %s\n",
					CPentry.Type, f.PC, f.MethName, f.ClName)
			}

			// get the methodRef entry
			method := f.CP.MethodRefs[CPentry.Slot]

			// get the class entry from this method
			classRef := method.ClassIndex
			classNameIndex := f.CP.ClassRefs[f.CP.CpIndex[classRef].Slot]
			classNameEntry := f.CP.CpIndex[classNameIndex]
			className := f.CP.Utf8Refs[classNameEntry.Slot]

			// get the method name for this method
			nAndTindex := method.NameAndType
			nAndTentry := f.CP.CpIndex[nAndTindex]
			nAndTslot := nAndTentry.Slot
			nAndT := f.CP.NameAndTypes[nAndTslot]
			methodNameIndex := nAndT.NameIndex
			methodName := classloader.FetchUTF8stringFromCPEntryNumber(f.CP, methodNameIndex)
			methodName = className + "." + methodName

			// get the signature for this method
			methodSigIndex := nAndT.DescIndex
			methodType := classloader.FetchUTF8stringFromCPEntryNumber(f.CP, methodSigIndex)
			// println("Method signature for invokevirtual: " + methodName + methodType)

			v := classloader.MTable[methodName+methodType]
			if v.Meth != nil && v.MType == 'G' { // so we have a golang function
				_, err := runGmethod(v, fs, className, methodName, methodType)
				if err != nil {
					shutdown.Exit(shutdown.APP_EXCEPTION) // any exceptions message will already have been displayed to the user
				}
				break
			}
		case INVOKESTATIC: // 	0xB8 invokestatic (create new frame, invoke static function)
			CPslot := (int(f.Meth[f.PC+1]) * 256) + int(f.Meth[f.PC+2]) // next 2 bytes point to CP entry
			f.PC += 2
			CPentry := f.CP.CpIndex[CPslot]
			// get the methodRef entry
			method := f.CP.MethodRefs[CPentry.Slot]

			// get the class entry from this method
			classRef := method.ClassIndex
			classNameIndex := f.CP.ClassRefs[f.CP.CpIndex[classRef].Slot]
			classNameEntry := f.CP.CpIndex[classNameIndex]
			className := f.CP.Utf8Refs[classNameEntry.Slot]

			// get the method name for this method
			nAndTindex := method.NameAndType
			nAndTentry := f.CP.CpIndex[nAndTindex]
			nAndTslot := nAndTentry.Slot
			nAndT := f.CP.NameAndTypes[nAndTslot]
			methodNameIndex := nAndT.NameIndex
			methodName := classloader.FetchUTF8stringFromCPEntryNumber(f.CP, methodNameIndex)
			// println("Method name for invokestatic: " + className + "." + methodName)

			// get the signature for this method
			methodSigIndex := nAndT.DescIndex
			methodType := classloader.FetchUTF8stringFromCPEntryNumber(f.CP, methodSigIndex)
			// println("Method signature for invokestatic: " + methodName + methodType)

			// m, cpp, err := fetchMethodAndCP(className, methodName, methodType)
			mtEntry, err := classloader.FetchMethodAndCP(className, methodName, methodType)
			if err != nil {
				return errors.New("Class not found: " + className + methodName)
			}

			if mtEntry.MType == 'G' {
				f, err = runGmethod(mtEntry, fs, className, className+"."+methodName, methodType)
				if err != nil {
					shutdown.Exit(shutdown.APP_EXCEPTION) // any exceptions message will already have been displayed to the user
				}
			} else if mtEntry.MType == 'J' {
				m := mtEntry.Meth.(classloader.JmEntry)
				maxStack := m.MaxStack
				fram := frames.CreateFrame(maxStack)

				fram.ClName = className
				fram.MethName = methodName
				fram.CP = m.Cp                     // add its pointer to the class CP
				for i := 0; i < len(m.Code); i++ { // copy the bytecodes over
					fram.Meth = append(fram.Meth, m.Code[i])
				}

				// allocate the local variables
				for k := 0; k < m.MaxLocals; k++ {
					fram.Locals = append(fram.Locals, 0)
				}

				// pop the parameters off the present stack and put them in the new frame's locals
				var argList []interface{}
				paramsToPass := util.ParseIncomingParamsFromMethTypeString(methodType)
				if len(paramsToPass) > 0 {
					for i := 0; i < len(paramsToPass); i++ {
						switch paramsToPass[i] {
						case 'D':
							arg := pop(f).(float64)
							argList = append(argList, arg)
							argList = append(argList, arg)
							pop(f)
						case 'F':
							arg := pop(f).(float64)
							argList = append(argList, arg)
						case 'J': // long
							arg := pop(f).(int64)
							argList = append(argList, arg)
							argList = append(argList, arg)
							pop(f)
						default:
							arg := pop(f).(int64)
							argList = append(argList, arg)
						}
					}
				}

				destLocal := 0
				for j := len(argList) - 1; j >= 0; j-- {
					fram.Locals[destLocal] = argList[j]
					destLocal += 1
				}
				fram.TOS = -1

				fs.PushFront(fram)                   // push the new frame
				f = fs.Front().Value.(*frames.Frame) // point f to the new head
				err = runFrame(fs)
				if err != nil {
					return err
				}

				// if the static method is main(), when we get here the
				// frame stack will be empty to exit from here, otherwise
				// there's still a frame on the stack, pop it off and continue.
				if fs.Len() == 0 {
					return nil
				}
				fs.Remove(fs.Front()) // pop the frame off

				// the previous frame pop might have been main()
				// if so, then we can't reset f to a non-existent frame
				// so we test for this before resetting f.
				if fs.Len() != 0 {
					f = fs.Front().Value.(*frames.Frame)
				} else {
					return nil
				}
			}
		case NEW: // 0xBB 	new: create and instantiate a new object
			CPslot := (int(f.Meth[f.PC+1]) * 256) + int(f.Meth[f.PC+2]) // next 2 bytes point to CP entry
			f.PC += 2
			CPentry := f.CP.CpIndex[CPslot]
			if CPentry.Type != classloader.ClassRef && CPentry.Type != classloader.Interface {
				msg := fmt.Sprintf("Invalid type for new object")
				_ = log.Log(msg, log.SEVERE)
			}

			// the classref points to a UTF8 record with the name of the class to instantiate
			var className string
			if CPentry.Type == classloader.ClassRef {
				utf8Index := f.CP.ClassRefs[CPentry.Slot]
				className = classloader.FetchUTF8stringFromCPEntryNumber(f.CP, utf8Index)
			}

			ref, err := instantiateClass(className)
			if err != nil {
				_ = log.Log("Error instantiating class: "+className, log.SEVERE)
				return errors.New("error instantiating class")
			}

			// to push the object reference as an int64, it must first be converted to an unsafe pointer
			rawRef := uintptr(unsafe.Pointer(ref))
			push(f, int64(rawRef))

		case IFNULL: // 0xC6 jump if TOS holds a null address
			// null = 0, so we duplicate logic of IFEQ instruction
			value := pop(f).(int64)
			if value == 0 {
				jumpTo := (int16(f.Meth[f.PC+1]) * 256) + int16(f.Meth[f.PC+2])
				f.PC = f.PC + int(jumpTo) - 1
			} else {
				f.PC += 2
			}
		case IFNONNULL: // 0xC7 jump if TOS does not hold a null address
			// null = 0, so we duplicate logic of IFNE instruction
			value := pop(f).(int64)
			if value != 0 {
				jumpTo := (int16(f.Meth[f.PC+1]) * 256) + int16(f.Meth[f.PC+2])
				f.PC = f.PC + int(jumpTo) - 1
			} else {
				f.PC += 2
			}
		default:
			missingOpCode := fmt.Sprintf("0x%X", f.Meth[f.PC])

			if int(f.Meth[f.PC]) < len(BytecodeNames) && int(f.Meth[f.PC]) > 0 {
				missingOpCode += fmt.Sprintf(" (%s)", BytecodeNames[f.Meth[f.PC]])
			}

			msg := fmt.Sprintf("Invalid bytecode found: %s at location %d in method %s() of class %s\n",
				missingOpCode, f.PC, f.MethName, f.ClName)
			_ = log.Log(msg, log.SEVERE)
			return errors.New("invalid bytecode encountered")
		}
		f.PC += 1
	}
	return nil
}

// pop from the operand stack. TODO: need to put in checks for invalid pops
func pop(f *frames.Frame) interface{} {
	value := f.OpStack[f.TOS]
	f.TOS -= 1
	return value
}

// returns the value at the top of the stack without popping it off.
func peek(f *frames.Frame) interface{} {
	return f.OpStack[f.TOS]
}

// push onto the operand stack
func push(f *frames.Frame, x interface{}) {
	f.TOS += 1
	f.OpStack[f.TOS] = x
}

func add[N frames.Number](num1, num2 N) N {
	return num1 + num2
}

// multiply two numbers
func multiply[N frames.Number](num1, num2 N) N {
	return num1 * num2
}

func subtract[N frames.Number](num1, num2 N) N {
	return num1 - num2
}<|MERGE_RESOLUTION|>--- conflicted
+++ resolved
@@ -501,13 +501,6 @@
 			val = val * (-1)
 			push(f, val)
 			push(f, val)
-<<<<<<< HEAD
-=======
-		// case FNEG: //	0x76	(negate a float)
-		// 	val := float64(pop(f))
-		// 	val = val * (-1.0)
-		// 	push(f, val)
->>>>>>> 4d4b338c
 		case LSHL: // 	0x79	(shift value1 (long) left by value2 (int) bits)
 			shiftBy := pop(f).(int64)
 			ushiftBy := uint64(shiftBy) & 0x3f // must be unsigned in golang; 0-63 bits per JVM
