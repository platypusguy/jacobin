/*
 * Jacobin VM - A Java virtual machine
 * Copyright (c) 2023-4 by Jacobin authors. All rights reserved.
 * Licensed under Mozilla Public License 2.0 (MPL 2.0)
 */

package types

import (
	"bytes"
	"encoding/binary"
	"strings"
)

// These are the types that are used in an object's field.Ftype and elsewhere.

const Bool = "Z"
const Byte = "B"
const Char = "C"
const Double = "D"
const Float = "F"
const Int = "I" // can be either 32- or 64-bit int
const Long = "J"
const Ref = "L"
const Rune = "R"
const Short = "S"

const Array = "["
const BoolArray = "[Z"
const ByteArray = "[B"
const CharArray = "[R" // char array is = rune array
const DoubleArray = "[D"
const IntArray = "[I"
const FloatArray = "[F"
const LongArray = "[J"
const RefArray = "[L"
const RuneArray = CharArray // used only in strings that are not compact
const ShortArray = "[S"
const MultiArray = "[["

// Jacobin-specific types
const Interface = "i"
const NonArrayObject = "n"

const StringIndex = "T" // The index into the string pool
const GolangString = "G"
<<<<<<< HEAD

// References to various objects used in gfunctions
const FileHandle = "*FH" // The related Fvalue is a Golang *os.File
const BigInteger = "*BI" // The related Fvalue is a Golang *big.Int
const HashMap = "*HM"    // The related Fvalue is a Golang map[interface{}]interface{}
const Properties = "*PT" // The related Fvalue is a Golang map[interface{}]interface{}
=======
const FileHandle = "FH" // The related Fvalue is a Golang *os.File
const BigInteger = "BI" // The related Fvalue is a Golang *big.Int
const HashMap = "HM"    // The related Fvalue is a Golang map[interface{}]interface{}
const Properties = "PT" // The related Fvalue is a Golang map[interface{}]interface{}
const LinkedList = "LL" // The related Fvalue is a Golang *List

>>>>>>> 6166216f
type DefHashMap map[any]any
type DefProperties map[string]string

const Static = "X"
const StaticDouble = "XD"
const StaticLong = "XJ"

const GoMeth = "G" // a go mehod

const Error = "0"  // if an error occurred in getting a type
const Struct = "9" // used primarily in returning items from the CP

func IsIntegral(t string) bool {
	if t == Byte || t == Char || t == Int ||
		t == Long || t == Short || t == Bool {
		return true
	}
	return false
}

func IsFloatingPoint(t string) bool {
	if t == Float || t == Double {
		return true
	}
	return false
}

func IsArray(t string) bool {
	return strings.HasPrefix(t, Array)
}

func IsAddress(t string) bool {
	if strings.HasPrefix(t, Ref) || strings.HasPrefix(t, Array) {
		return true
	}
	return false
}

func IsStatic(t string) bool {
	if strings.HasPrefix(t, Static) {
		return true
	}
	return false
}

func IsError(t string) bool {
	if t == Error {
		return true
	}
	return false
}

// bytes in Go are uint8, whereas in Java they are int8. Hence this type alias.
type JavaByte = int8

// booleans in Java are defined as integer values of 0 and 1
// in arrays, they're stored as bytes, everywhere else as 32-bit ints.
// Jacobin, however, uses 64-bit ints.

const JavaBoolTrue int64 = 1
const JavaBoolFalse int64 = 0

var JavaBool int64

// ConvertGoBoolToJavaBool takes a go boolean which is not a numeric
// value (and can't be cast to one) and converts into into an integral
// type using the constraints defined in section 2.3.4 of the JVM spec,
// with the notable difference that we're using an int64, rather than
// Java's 32-bit int.
func ConvertGoBoolToJavaBool(goBool bool) int64 {
	if goBool {
		return JavaBoolTrue
	} else {
		return JavaBoolFalse
	}
}

// Convert an int64 to a byte array in network byte order (BigEndian).
func Int64ToBytesBE(arg int64) []byte {
	buf := new(bytes.Buffer)
	binary.Write(buf, binary.BigEndian, arg)
	return buf.Bytes()
}

// Convert a byte array in network byte order (BigEndian) to an int64.
func BytesToInt64BE(arg []byte) int64 {
	sum := int64(0)
	for ix := 0; ix < len(arg); ix++ {
		sum += int64(arg[ix])
	}
	return sum
}<|MERGE_RESOLUTION|>--- conflicted
+++ resolved
@@ -44,21 +44,12 @@
 
 const StringIndex = "T" // The index into the string pool
 const GolangString = "G"
-<<<<<<< HEAD
-
-// References to various objects used in gfunctions
-const FileHandle = "*FH" // The related Fvalue is a Golang *os.File
-const BigInteger = "*BI" // The related Fvalue is a Golang *big.Int
-const HashMap = "*HM"    // The related Fvalue is a Golang map[interface{}]interface{}
-const Properties = "*PT" // The related Fvalue is a Golang map[interface{}]interface{}
-=======
 const FileHandle = "FH" // The related Fvalue is a Golang *os.File
 const BigInteger = "BI" // The related Fvalue is a Golang *big.Int
 const HashMap = "HM"    // The related Fvalue is a Golang map[interface{}]interface{}
 const Properties = "PT" // The related Fvalue is a Golang map[interface{}]interface{}
 const LinkedList = "LL" // The related Fvalue is a Golang *List
 
->>>>>>> 6166216f
 type DefHashMap map[any]any
 type DefProperties map[string]string
 
